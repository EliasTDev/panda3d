--- conflicted
+++ resolved
@@ -5,11 +5,8 @@
 /thirdparty_x86/
 /targetroot/
 /dstroot/
-<<<<<<< HEAD
 *.zip
-=======
 /sdks/
->>>>>>> c7889120
 
 # Core dumps and traces
 core
