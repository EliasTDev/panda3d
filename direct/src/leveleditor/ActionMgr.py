<<<<<<< HEAD
from panda3d.core import *
=======
from pandac.PandaModules import *
from direct.showbase.PythonUtil import Functor
>>>>>>> b3c79096
from . import ObjectGlobals as OG

class ActionMgr:
    def __init__(self):
        self.undoList = []
        self.redoList = []

    def reset(self):
        while len(self.undoList) > 0:
            action = self.undoList.pop()
            action.destroy()

        while len(self.redoList) > 0:
            action = self.redoList.pop()
            action.destroy()

    def push(self, action):
        self.undoList.append(action)
        if len(self.redoList) > 0:
            self.redoList.pop()

    def undo(self):
        if len(self.undoList) < 1:
            print('No more undo')
        else:
            action = self.undoList.pop()
            self.redoList.append(action)
            action.undo()

    def redo(self):
        if len(self.redoList) < 1:
            print('No more redo')
        else:
            action = self.redoList.pop()
            self.undoList.append(action)
            action.redo()

class ActionBase(Functor):
    """ Base class for user actions """

    def __init__(self, function, *args, **kargs):
        self.function = function
        if function is None:
            def nullFunc():
                pass
            function = nullFunc
        Functor.__init__(self, function, *args, **kargs)
        self.result = None

    def _do__call__(self, *args, **kargs):
        self.saveStatus()
        self.result = Functor._do__call__(self, *args, **kargs)
        self.postCall()
        return self.result

    # needed this line to override _do__call__
    __call__ = _do__call__

    def redo(self):
        self.result = self._do__call__()
        return self.result

    def saveStatus(self):
        # save object status for undo here
        pass

    def postCall(self):
        # implement post process here
        pass

    def undo(self):
        print("undo method is not defined for this action")

class ActionAddNewObj(ActionBase):
    """ Action class for adding new object """

    def __init__(self, editor, *args, **kargs):
        self.editor = editor
        function = self.editor.objectMgr.addNewObject
        ActionBase.__init__(self, function, *args, **kargs)
        self.uid = None

    def postCall(self):
        obj = self.editor.objectMgr.findObjectByNodePath(self.result)
        if obj:
            self.uid = obj[OG.OBJ_UID]

    def redo(self):
        if self.uid is None:
            print("Can't redo this add")
        else:
            self.result = self._do__call__(uid=self.uid)
            return self.result

    def undo(self):
        if self.result is None:
            print("Can't undo this add")
        else:
            print("Undo: addNewObject")
            if self.uid:
                obj = self.editor.objectMgr.findObjectById(self.uid)
            else:
                obj = self.editor.objectMgr.findObjectByNodePath(self.result)
            if obj:
                self.uid = obj[OG.OBJ_UID]
                self.editor.ui.sceneGraphUI.delete(self.uid)
                base.direct.deselect(obj[OG.OBJ_NP])
                base.direct.removeNodePath(obj[OG.OBJ_NP])
                self.result = None
            else:
                print("Can't undo this add")

class ActionDeleteObj(ActionBase):
    """ Action class for deleting object """

    def __init__(self, editor, *args, **kargs):
        self.editor = editor
        function = base.direct.removeAllSelected
        ActionBase.__init__(self, function, *args, **kargs)
        self.selectedUIDs = []
        self.hierarchy = {}
        self.objInfos = {}
        self.objTransforms = {}

    def saveStatus(self):
        selectedNPs = base.direct.selected.getSelectedAsList()
        def saveObjStatus(np, isRecursive=True):
            obj = self.editor.objectMgr.findObjectByNodePath(np)
            if obj:
                uid = obj[OG.OBJ_UID]
                if not isRecursive:
                    self.selectedUIDs.append(uid)
                objNP = obj[OG.OBJ_NP]
                self.objInfos[uid] = obj
                self.objTransforms[uid] = objNP.getMat()
                parentNP = objNP.getParent()
                if parentNP == render:
                    self.hierarchy[uid] = None
                else:
                    parentObj = self.editor.objectMgr.findObjectByNodePath(parentNP)
                    if parentObj:
                        self.hierarchy[uid] = parentObj[OG.OBJ_UID]

                for child in np.getChildren():
                    if child.hasTag('OBJRoot'):
                        saveObjStatus(child)

        for np in selectedNPs:
            saveObjStatus(np, False)

    def undo(self):
        if len(self.hierarchy) == 0 or\
           len(self.objInfos) == 0:
            print("Can't undo this deletion")
        else:
            print("Undo: deleteObject")
            def restoreObject(uid, parentNP):
                obj = self.objInfos[uid]
                objDef = obj[OG.OBJ_DEF]
                objModel = obj[OG.OBJ_MODEL]
                objProp = obj[OG.OBJ_PROP]
                objRGBA = obj[OG.OBJ_RGBA]
                objNP = self.editor.objectMgr.addNewObject(objDef.name,
                                                   uid,
                                                   obj[OG.OBJ_MODEL],
                                                   parentNP)
                self.editor.objectMgr.updateObjectColor(objRGBA[0], objRGBA[1], objRGBA[2], objRGBA[3], objNP)
                self.editor.objectMgr.updateObjectProperties(objNP, objProp)
                objNP.setMat(self.objTransforms[uid])

            while len(self.hierarchy) > 0:
                for uid in self.hierarchy:
                    if self.hierarchy[uid] is None:
                        parentNP = None
                        restoreObject(uid, parentNP)
                        del self.hierarchy[uid]
                    else:
                        parentObj = self.editor.objectMgr.findObjectById(self.hierarchy[uid])
                        if parentObj:
                            parentNP = parentObj[OG.OBJ_NP]
                            restoreObject(uid, parentNP)
                            del self.hierarchy[uid]

            base.direct.deselectAllCB()
            for uid in self.selectedUIDs:
                obj = self.editor.objectMgr.findObjectById(uid)
                if obj:
                    self.editor.select(obj[OG.OBJ_NP], fMultiSelect=1, fUndo=0)

            self.selecteUIDs = []
            self.hierarchy = {}
            self.objInfos = {}

class ActionDeleteObjById(ActionBase):
    """ Action class for deleting object """

    def __init__(self, editor, uid):
        self.editor = editor
        function = self.editor.objectMgr.removeObjectById
        self.uid = uid
        ActionBase.__init__(self, function, self.uid)
        self.hierarchy = {}
        self.objInfos = {}
        self.objTransforms = {}

    def saveStatus(self):
        def saveObjStatus(uid_np, isUID=False):
            if isUID:
                obj = self.editor.objectMgr.findObjectById(uid_np)
            else:
                obj = self.editor.objectMgr.findObjectByNodePath(uid_np)
            if obj:
                uid = obj[OG.OBJ_UID]
                objNP = obj[OG.OBJ_NP]
                self.objInfos[uid] = obj
                self.objTransforms[uid] = objNP.getMat()
                parentNP = objNP.getParent()
                if parentNP == render:
                    self.hierarchy[uid] = None
                else:
                    parentObj = self.editor.objectMgr.findObjectByNodePath(parentNP)
                    if parentObj:
                        self.hierarchy[uid] = parentObj[OG.OBJ_UID]

                for child in objNP.getChildren():
                    if child.hasTag('OBJRoot'):
                        saveObjStatus(child)

        saveObjStatus(self.uid, True)

    def undo(self):
        if len(self.hierarchy) == 0 or\
           len(self.objInfos) == 0:
            print("Can't undo this deletion")
        else:
            print("Undo: deleteObjectById")
            def restoreObject(uid, parentNP):
                obj = self.objInfos[uid]
                objDef = obj[OG.OBJ_DEF]
                objModel = obj[OG.OBJ_MODEL]
                objProp = obj[OG.OBJ_PROP]
                objRGBA = obj[OG.OBJ_RGBA]
                objNP = self.editor.objectMgr.addNewObject(objDef.name,
                                                   uid,
                                                   obj[OG.OBJ_MODEL],
                                                   parentNP)
                self.editor.objectMgr.updateObjectColor(objRGBA[0], objRGBA[1], objRGBA[2], objRGBA[3], objNP)
                self.editor.objectMgr.updateObjectProperties(objNP, objProp)
                objNP.setMat(self.objTransforms[uid])

            while len(self.hierarchy) > 0:
                for uid in self.hierarchy:
                    if self.hierarchy[uid] is None:
                        parentNP = None
                        restoreObject(uid, parentNP)
                        del self.hierarchy[uid]
                    else:
                        parentObj = self.editor.objectMgr.findObjectById(self.hierarchy[uid])
                        if parentObj:
                            parentNP = parentObj[OG.OBJ_NP]
                            restoreObject(uid, parentNP)
                            del self.hierarchy[uid]

            self.hierarchy = {}
            self.objInfos = {}

class ActionChangeHierarchy(ActionBase):
     """ Action class for changing Scene Graph Hierarchy """

     def __init__(self, editor, oldGrandParentId, oldParentId, newParentId, childName, *args, **kargs):
         self.editor = editor
         self.oldGrandParentId = oldGrandParentId
         self.oldParentId = oldParentId
         self.newParentId = newParentId
         self.childName = childName
         function = self.editor.ui.sceneGraphUI.parent
         ActionBase.__init__(self, function, self.oldParentId, self.newParentId, self.childName, **kargs)

     def undo(self):
         self.editor.ui.sceneGraphUI.parent(self.oldParentId, self.oldGrandParentId, self.childName)

class ActionSelectObj(ActionBase):
    """ Action class for adding new object """

    def __init__(self, editor, *args, **kargs):
        self.editor = editor
        function = base.direct.selectCB
        ActionBase.__init__(self, function, *args, **kargs)
        self.selectedUIDs = []

    def saveStatus(self):
        selectedNPs = base.direct.selected.getSelectedAsList()
        for np in selectedNPs:
            obj = self.editor.objectMgr.findObjectByNodePath(np)
            if obj:
                uid = obj[OG.OBJ_UID]
                self.selectedUIDs.append(uid)

    def undo(self):
        print("Undo : selectObject")
        base.direct.deselectAllCB()
        for uid in self.selectedUIDs:
            obj = self.editor.objectMgr.findObjectById(uid)
            if obj:
                self.editor.select(obj[OG.OBJ_NP], fMultiSelect=1, fUndo=0)
        self.selectedUIDs = []

class ActionTransformObj(ActionBase):
    """ Action class for object transformation """

    def __init__(self, editor, *args, **kargs):
        self.editor = editor
        function = self.editor.objectMgr.setObjectTransform
        ActionBase.__init__(self, function, *args, **kargs)
        self.uid = args[0]
        #self.xformMat = Mat4(args[1])
        self.origMat = None

    def saveStatus(self):
        obj = self.editor.objectMgr.findObjectById(self.uid)
        if obj:
            self.origMat = Mat4(self.editor.objectMgr.objectsLastXform[obj[OG.OBJ_UID]])
            #self.origMat = Mat4(obj[OG.OBJ_NP].getMat())

    def _do__call__(self, *args, **kargs):
        self.result = ActionBase._do__call__(self, *args, **kargs)
        obj = self.editor.objectMgr.findObjectById(self.uid)
        if obj:
            self.editor.objectMgr.objectsLastXform[self.uid] = Mat4(obj[OG.OBJ_NP].getMat())
        return self.result

    def undo(self):
        if self.origMat is None:
            print("Can't undo this transform")
        else:
            print("Undo: transformObject")
            obj = self.editor.objectMgr.findObjectById(self.uid)
            if obj:
                obj[OG.OBJ_NP].setMat(self.origMat)
                self.editor.objectMgr.objectsLastXform[self.uid] = Mat4(self.origMat)
            del self.origMat
            self.origMat = None

class ActionDeselectAll(ActionBase):
    """ Action class for adding new object """

    def __init__(self, editor, *args, **kargs):
        self.editor = editor
        function = base.direct.deselectAllCB
        ActionBase.__init__(self, function, *args, **kargs)
        self.selectedUIDs = []

    def saveStatus(self):
        selectedNPs = base.direct.selected.getSelectedAsList()
        for np in selectedNPs:
            obj = self.editor.objectMgr.findObjectByNodePath(np)
            if obj:
                uid = obj[OG.OBJ_UID]
                self.selectedUIDs.append(uid)

    def undo(self):
        print("Undo : deselectAll")
        base.direct.deselectAllCB()
        for uid in self.selectedUIDs:
            obj = self.editor.objectMgr.findObjectById(uid)
            if obj:
                self.editor.select(obj[OG.OBJ_NP], fMultiSelect=1, fUndo=0)
        self.selectedUIDs = []

class ActionUpdateObjectProp(ActionBase):
    """ Action class for updating object property """

    def __init__(self, editor, fSelectObject, obj, propName, val, oldVal, function, undoFunc, *args, **kargs):
        self.editor = editor
        self.fSelectObject = fSelectObject
        self.obj = obj
        self.propName = propName
        self.newVal = val
        self.oldVal = oldVal
        self.undoFunc = undoFunc
        ActionBase.__init__(self, function, *args, **kargs)

    def saveStatus(self):
        self.obj[OG.OBJ_PROP][self.propName] = self.newVal

    def redo(self):
        self.result = self._do__call__()#uid=self.uid, xformMat=self.xformMat)
        if self.editor and self.fSelectObject:
            base.direct.select(self.obj[OG.OBJ_NP], fUndo=0)
        return self.result

    def undo(self):
        print("Undo : updateObjectProp")
        if self.oldVal:
            self.obj[OG.OBJ_PROP][self.propName] = self.oldVal
            if self.undoFunc:
                self.undoFunc()
                if self.editor and self.fSelectObject:
                    base.direct.select(self.obj[OG.OBJ_NP], fUndo=0)<|MERGE_RESOLUTION|>--- conflicted
+++ resolved
@@ -1,9 +1,5 @@
-<<<<<<< HEAD
 from panda3d.core import *
-=======
-from pandac.PandaModules import *
 from direct.showbase.PythonUtil import Functor
->>>>>>> b3c79096
 from . import ObjectGlobals as OG
 
 class ActionMgr:
