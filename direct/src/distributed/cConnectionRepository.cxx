// Filename: cConnectionRepository.cxx
// Created by:  drose (17May04)
//
////////////////////////////////////////////////////////////////////
//
// PANDA 3D SOFTWARE
// Copyright (c) Carnegie Mellon University.  All rights reserved.
//
// All use of this software is subject to the terms of the revised BSD
// license.  You should have received a copy of this license along
// with this source code in a file named "LICENSE."
//
////////////////////////////////////////////////////////////////////

#include "cConnectionRepository.h"
#include "dcmsgtypes.h"
#include "dcClass.h"
#include "dcPacker.h"

#include "config_distributed.h"
#include "config_downloader.h"
#include "httpChannel.h"
#include "urlSpec.h"
#include "datagramIterator.h"
#include "throw_event.h"
#include "pStatTimer.h"

#ifdef HAVE_PYTHON
#include "py_panda.h"
#endif

const string CConnectionRepository::_overflow_event_name = "CRDatagramOverflow";

#ifndef CPPPARSER
PStatCollector CConnectionRepository::_update_pcollector("App:Show code:readerPollTask:Update");
#endif  // CPPPARSER

////////////////////////////////////////////////////////////////////
//     Function: CConnectionRepository::Constructor
//       Access: Published
//  Description:
////////////////////////////////////////////////////////////////////
CConnectionRepository::
CConnectionRepository(bool has_owner_view, bool threaded_net) :
  _lock("CConnectionRepository::_lock"),
#ifdef HAVE_PYTHON
  _python_repository(NULL),
#endif
#ifdef HAVE_OPENSSL
  _http_conn(NULL),
#endif
#ifdef HAVE_NET
  _cw(&_qcm, threaded_net ? 1 : 0),
  _qcr(&_qcm, threaded_net ? 1 : 0),
#endif
#ifdef WANT_NATIVE_NET
  _bdc(4096000,4096000,1400),
  _native(false),
#endif
  _client_datagram(true),
  _handle_datagrams_internally(handle_datagrams_internally),
  _simulated_disconnect(false),
  _verbose(distributed_cat.is_spam()),
  _time_warning(0.0),
//  _msg_channels(),
  _msg_sender(0),
  _msg_type(0),
  _has_owner_view(has_owner_view),
  _handle_c_updates(true),
  _want_message_bundling(true),
  _bundling_msgs(0),
  _in_quiet_zone(0)
{
#if defined(HAVE_NET) && defined(SIMULATE_NETWORK_DELAY)
  if (min_lag != 0.0 || max_lag != 0.0) {
    _qcr.start_delay(min_lag, max_lag);
  }
#endif
  _tcp_header_size = tcp_header_size;
}

////////////////////////////////////////////////////////////////////
//     Function: CConnectionRepository::Destructor
//       Access: Published
//  Description:
////////////////////////////////////////////////////////////////////
CConnectionRepository::
~CConnectionRepository() {
  disconnect();
}

////////////////////////////////////////////////////////////////////
//     Function: CConnectionRepository::set_tcp_header_size
//       Access: Public
//  Description: Sets the header size of TCP packets.  At the present,
//               legal values for this are 0, 2, or 4; this specifies
//               the number of bytes to use encode the datagram length
//               at the start of each TCP datagram.  Sender and
//               receiver must independently agree on this.
////////////////////////////////////////////////////////////////////
void CConnectionRepository::
set_tcp_header_size(int tcp_header_size) {
  _tcp_header_size = tcp_header_size;

#ifdef HAVE_OPENSSL
  if (_http_conn != (SocketStream *)NULL) {
    _http_conn->set_tcp_header_size(tcp_header_size);
  }
#endif

#ifdef HAVE_NET
  _cw.set_tcp_header_size(tcp_header_size);
  _qcr.set_tcp_header_size(tcp_header_size);
#endif
}

#ifdef HAVE_OPENSSL
////////////////////////////////////////////////////////////////////
//     Function: CConnectionRepository::set_connection_http
//       Access: Published
//  Description: Once a connection has been established via the HTTP
//               interface, gets the connection and uses it.  The
//               supplied HTTPChannel object must have a connection
//               available via get_connection().
////////////////////////////////////////////////////////////////////
void CConnectionRepository::
set_connection_http(HTTPChannel *channel) {
  ReMutexHolder holder(_lock);

  disconnect();
  nassertv(channel->is_connection_ready());
  _http_conn = channel->get_connection();
  _http_conn->set_tcp_header_size(_tcp_header_size);
#ifdef SIMULATE_NETWORK_DELAY
  if (min_lag != 0.0 || max_lag != 0.0) {
    _http_conn->start_delay(min_lag, max_lag);
  }
#endif
}
#endif  // HAVE_OPENSSL

#ifdef HAVE_OPENSSL
////////////////////////////////////////////////////////////////////
//     Function: CConnectionRepository::get_stream
//       Access: Published
//  Description: Returns the SocketStream that internally represents
//               the already-established HTTP connection.  Returns
//               NULL if there is no current HTTP connection.
////////////////////////////////////////////////////////////////////
SocketStream *CConnectionRepository::
get_stream() {
  ReMutexHolder holder(_lock);

  return _http_conn;
}
#endif  // HAVE_OPENSSL


#ifdef HAVE_NET
////////////////////////////////////////////////////////////////////
//     Function: CConnectionRepository::try_connect_net
//       Access: Published
//  Description: Uses Panda's "net" library to try to connect to the
//               server and port named in the indicated URL.  Returns
//               true if successful, false otherwise.
////////////////////////////////////////////////////////////////////
bool CConnectionRepository::
try_connect_net(const URLSpec &url) {
  ReMutexHolder holder(_lock);

  disconnect();

  _net_conn =
    _qcm.open_TCP_client_connection(url.get_server(), url.get_port(),
                                    game_server_timeout_ms);

  if (_net_conn != (Connection *)NULL) {
    _net_conn->set_no_delay(true);
    _qcr.add_connection(_net_conn);
    return true;
  }

  return false;
}
#endif  // HAVE_NET

#ifdef WANT_NATIVE_NET
////////////////////////////////////////////////////////////////////
//     Function: CConnectionRepository::connect_native
//       Access: Published
//  Description: Connects to the server using Panda's low-level and
//               fast "native net" library.
////////////////////////////////////////////////////////////////////
bool CConnectionRepository::
connect_native(const URLSpec &url) {
  ReMutexHolder holder(_lock);

  _native=true;
  Socket_Address addr;
  addr.set_host(url.get_server(),url.get_port());
  _bdc.ClearAddresses();
  _bdc.AddAddress(addr);
  return _bdc.DoConnect();
}

#endif //WANT NATIVE NET

#ifdef SIMULATE_NETWORK_DELAY
////////////////////////////////////////////////////////////////////
//     Function: CConnectionRepository::start_delay
//       Access: Published
//  Description: Enables a simulated network latency.  All datagrams
//               received from this point on will be held for a random
//               interval of least min_delay seconds, and no more than
//               max_delay seconds, before being visible.  It is as if
//               datagrams suddenly took much longer to arrive.
//
//               This should *only* be called if the underlying socket
//               is non-blocking.  If you call this on a blocking
//               socket, it will force all datagrams to be held up
//               until the socket closes.
//
//               This has no effect if the connection method is via
//               the "native net" library.
////////////////////////////////////////////////////////////////////
void CConnectionRepository::
start_delay(double min_delay, double max_delay) {
  ReMutexHolder holder(_lock);

  if (min_delay != 0.0 || max_delay != 0.0) {
#ifdef HAVE_NET
    _qcr.start_delay(min_delay, max_delay);
#endif  // HAVE_NET
#ifdef HAVE_OPENSSL
    if (_http_conn != (SocketStream *)NULL) {
      _http_conn->start_delay(min_delay, max_delay);
    }
#endif  // HAVE_OPENSSL
  } else {
    stop_delay();
  }
}
#endif  // SIMULATE_NETWORK_DELAY

#ifdef SIMULATE_NETWORK_DELAY
////////////////////////////////////////////////////////////////////
//     Function: CConnectionRepository::stop_delay
//       Access: Published
//  Description: Disables the simulated network latency started by a
//               previous call to start_delay().  Datagrams will once
//               again be visible as soon as they are received.
////////////////////////////////////////////////////////////////////
void CConnectionRepository::
stop_delay() {
  ReMutexHolder holder(_lock);

#ifdef HAVE_NET
  _qcr.stop_delay();
#endif  // HAVE_NET
#ifdef HAVE_OPENSSL
  if (_http_conn != (SocketStream *)NULL) {
    _http_conn->stop_delay();
  }
#endif  // HAVE_OPENSSL
}
#endif  // SIMULATE_NETWORK_DELAY

////////////////////////////////////////////////////////////////////
//     Function: CConnectionRepository::check_datagram
//       Access: Published
//  Description: Returns true if a new datagram is available, false
//               otherwise.  If the return value is true, the new
//               datagram may be retrieved via get_datagram(), or
//               preferably, with get_datagram_iterator() and
//               get_msg_type().
////////////////////////////////////////////////////////////////////
bool CConnectionRepository::
check_datagram() {
  ReMutexHolder holder(_lock);

  if (_simulated_disconnect) {
    return false;
  }
  #ifdef WANT_NATIVE_NET
  if(_native)
    _bdc.Flush();
  #endif //WANT_NATIVE_NET

  while (do_check_datagram()) {
    if (get_verbose()) {
      describe_message(nout, "RECV", _dg);
    }

    // Start breaking apart the datagram.
    _di = DatagramIterator(_dg);

    if (!_client_datagram) {
      unsigned char  wc_cnt;
      wc_cnt = _di.get_uint8();
      _msg_channels.clear();
      for (unsigned char lp1 = 0; lp1 < wc_cnt; lp1++) {
        CHANNEL_TYPE  schan  = _di.get_uint64();
        _msg_channels.push_back(schan);
      }
      _msg_sender = _di.get_uint64();

#ifdef HAVE_PYTHON
      // For now, we need to stuff this field onto the Python
      // structure, to support legacy code that expects to find it
      // there.
      if (_python_repository != (PyObject *)NULL) {
#if defined(HAVE_THREADS) && !defined(SIMPLE_THREADS)
        PyGILState_STATE gstate;
        gstate = PyGILState_Ensure();
#endif
        PyObject *value = PyLong_FromUnsignedLongLong(_msg_sender);
        PyObject_SetAttrString(_python_repository, "msgSender", value);
        Py_DECREF(value);
#if defined(HAVE_THREADS) && !defined(SIMPLE_THREADS)
        PyGILState_Release(gstate);
#endif
      }
#endif  // HAVE_PYTHON
    }

    _msg_type = _di.get_uint16();
    // Is this a message that we can process directly?
    if (!_handle_datagrams_internally) {
      return true;
    }

    switch (_msg_type) {
#ifdef HAVE_PYTHON
    case CLIENT_OBJECT_SET_FIELD:
    case STATESERVER_OBJECT_SET_FIELD:
      if (_handle_c_updates) {
        if (_has_owner_view) {
          if (!handle_update_field_owner()) {
            return false;
          }
        } else {
          if (!handle_update_field()) {
            return false;
          }
        }
      } else {
        // Let the caller (Python) deal with this update.
        return true;
      }
      break;
#endif  // HAVE_PYTHON

    default:
      // Some unknown message; let the caller deal with it.
      return true;
    }
  }

  // No datagrams available.
  return false;
}

////////////////////////////////////////////////////////////////////
//     Function: CConnectionRepository::is_connected
//       Access: Published
//  Description: Returns true if the connection to the gameserver is
//               established and still good, false if we are not
//               connected.  A false value means either (a) we never
//               successfully connected, (b) we explicitly called
//               disconnect(), or (c) we were connected, but the
//               connection was spontaneously lost.
////////////////////////////////////////////////////////////////////
bool CConnectionRepository::
is_connected() {
  ReMutexHolder holder(_lock);

#ifdef WANT_NATIVE_NET
  if(_native)
    return (_bdc.IsConnected());
#endif

#ifdef HAVE_NET
  if (_net_conn) {
    if (_qcm.reset_connection_available()) {
      PT(Connection) reset_connection;
      if (_qcm.get_reset_connection(reset_connection)) {
        _qcm.close_connection(reset_connection);
        if (reset_connection == _net_conn) {
          // Whoops, lost our connection.
          _net_conn = NULL;
          return false;
        }
      }
    }
    return true;
  }
#endif  // HAVE_NET

#ifdef HAVE_OPENSSL
  if (_http_conn) {
    if (!_http_conn->is_closed()) {
      return true;
    }

    // Connection lost.
    delete _http_conn;
    _http_conn = NULL;
  }
#endif  // HAVE_OPENSSL

  return false;
}

////////////////////////////////////////////////////////////////////
//     Function: CConnectionRepository::send_datagram
//       Access: Published
//  Description: Queues the indicated datagram for sending to the
//               server.  It may not get sent immediately if
//               collect_tcp is in effect; call flush() to guarantee
//               it is sent now.
////////////////////////////////////////////////////////////////////
bool CConnectionRepository::
send_datagram(const Datagram &dg) {
  ReMutexHolder holder(_lock);

  if (_simulated_disconnect) {
    distributed_cat.warning()
      << "Unable to send datagram during simulated disconnect.\n";
    return false;
  }

  if (get_verbose()) {
    describe_message(nout, "SEND", dg);
  }

  if (is_bundling_messages() && get_want_message_bundling()) {
    bundle_msg(dg);
    return true;
  }

#ifdef WANT_NATIVE_NET
  if(_native)
    return _bdc.SendMessage(dg);
#endif

#ifdef HAVE_NET
  if (_net_conn) {
    _cw.send(dg, _net_conn);
    return true;
  }
#endif  // HAVE_NET

#ifdef HAVE_OPENSSL
  if (_http_conn) {
    if (!_http_conn->send_datagram(dg)) {
      distributed_cat.warning()
        << "Could not send datagram.\n";
      return false;
    }

    return true;
  }
#endif  // HAVE_OPENSSL

  distributed_cat.warning()
    << "Unable to send datagram after connection is closed.\n";
  return false;
}

////////////////////////////////////////////////////////////////////
//     Function: CConnectionRepository::start_message_bundle
//       Access: Published
//  Description: Send a set of messages to the state server that will
//               be processed atomically.  For instance, you can do a
//               combined setLocation/setPos and prevent race
//               conditions where clients briefly get the setLocation
//               but not the setPos, because the state server hasn't
//               processed the setPos yet
////////////////////////////////////////////////////////////////////
void CConnectionRepository::
start_message_bundle() {
  ReMutexHolder holder(_lock);

  // store up network messages until sendMessageBundle is called
  // all updates in between must be sent from the same doId (updates
  // must all affect the same DistributedObject)
  // it is an error to call this again before calling sendMessageBundle
  if (get_verbose()) {
    nout << "CR::SEND:BUNDLE_START(" << _bundling_msgs << ")" << endl;
  }
  if (_bundling_msgs == 0) {
    _bundle_msgs.clear();
  }
  ++_bundling_msgs;
}

////////////////////////////////////////////////////////////////////
//     Function: CConnectionRepository::send_message_bundle
//       Access: Published
//  Description: Send network messages queued up since
//               startMessageBundle was called.
////////////////////////////////////////////////////////////////////
void CConnectionRepository::
send_message_bundle(unsigned int channel, unsigned int sender_channel) {
  ReMutexHolder holder(_lock);
  nassertv(_bundling_msgs);

  --_bundling_msgs;

  if (get_verbose()) {
    nout << "CR::SEND:BUNDLE_FINISH(" << _bundling_msgs << ")" << endl;
  }

  // if _bundling_msgs ref count is zero, send the bundle out
  if (_bundling_msgs == 0 && get_want_message_bundling()) {
    Datagram dg;
    // add server header (see PyDatagram.addServerHeader)
    dg.add_int8(1);
    dg.add_uint64(channel);
    dg.add_uint64(sender_channel);
    //dg.add_uint16(STATESERVER_BOUNCE_MESSAGE);
    // add each bundled message
    BundledMsgVector::const_iterator bmi;
    for (bmi = _bundle_msgs.begin(); bmi != _bundle_msgs.end(); bmi++) {
      dg.add_string(*bmi);
    }

    send_datagram(dg);
  }
}

////////////////////////////////////////////////////////////////////
//     Function: CConnectionRepository::abandon_message_bundles
//       Access: Published
//  Description: throw out any msgs that have been queued up for
//               message bundles
////////////////////////////////////////////////////////////////////
void CConnectionRepository::
abandon_message_bundles() {
  ReMutexHolder holder(_lock);

  nassertv(is_bundling_messages());
  _bundling_msgs = 0;
  _bundle_msgs.clear();
}

////////////////////////////////////////////////////////////////////
//     Function: CConnectionRepository::bundle_msg
//       Access: Published
//  Description:
////////////////////////////////////////////////////////////////////
void CConnectionRepository::
bundle_msg(const Datagram &dg) {
  ReMutexHolder holder(_lock);

  nassertv(is_bundling_messages());
  _bundle_msgs.push_back(dg.get_message());
}

////////////////////////////////////////////////////////////////////
//     Function: CConnectionRepository::consider_flush
//       Access: Published
//  Description: Sends the most recently queued data if enough time
//               has elapsed.  This only has meaning if
//               set_collect_tcp() has been set to true.
////////////////////////////////////////////////////////////////////
bool CConnectionRepository::
consider_flush() {
  ReMutexHolder holder(_lock);

  if (_simulated_disconnect) {
    return false;
  }

#ifdef WANT_NATIVE_NET
  if(_native)
    return true;  //Maybe we should just flush here for now?
#endif

#ifdef HAVE_NET
  if (_net_conn) {
    return _net_conn->consider_flush();
  }
#endif  // HAVE_NET

#ifdef HAVE_OPENSSL
  if (_http_conn) {
    return _http_conn->consider_flush();
  }
#endif  // HAVE_OPENSSL

  return false;
}

////////////////////////////////////////////////////////////////////
//     Function: CConnectionRepository::flush
//       Access: Published
//  Description: Sends the most recently queued data now.  This only
//               has meaning if set_collect_tcp() has been set to
//               true.
////////////////////////////////////////////////////////////////////
bool CConnectionRepository::
flush() {
  ReMutexHolder holder(_lock);

  if (_simulated_disconnect) {
    return false;
  }
  #ifdef WANT_NATIVE_NET
  if(_native)
    return _bdc.Flush();
  #endif

  #ifdef HAVE_NET
  if (_net_conn) {
    return _net_conn->flush();
  }
  #endif  // HAVE_NET

  #ifdef HAVE_OPENSSL
  if (_http_conn) {
    return _http_conn->flush();
  }
  #endif  // HAVE_OPENSSL

  return false;
}

////////////////////////////////////////////////////////////////////
//     Function: CConnectionRepository::disconnect
//       Access: Published
//  Description: Closes the connection to the server.
////////////////////////////////////////////////////////////////////
void CConnectionRepository::
disconnect() {
  ReMutexHolder holder(_lock);

  #ifdef WANT_NATIVE_NET
  if(_native) {
    _bdc.Reset();
    _bdc.ClearAddresses();
  }
  #endif
  #ifdef HAVE_NET
  if (_net_conn) {
    _qcm.close_connection(_net_conn);
    _net_conn = NULL;
  }
  #endif  // HAVE_NET

  #ifdef HAVE_OPENSSL
  if (_http_conn) {
    _http_conn->close();
    delete _http_conn;
    _http_conn = NULL;
  }
  #endif  // HAVE_OPENSSL

  _simulated_disconnect = false;
}

////////////////////////////////////////////////////////////////////
//     Function: CConnectionRepository::shutdown
//       Access: Published
//  Description: May be called at application shutdown to ensure all
//               threads are cleaned up.
////////////////////////////////////////////////////////////////////
void CConnectionRepository::
shutdown() {
  disconnect();

  #ifdef HAVE_NET
  _cw.shutdown();
  _qcr.shutdown();
  #endif  // HAVE_NET
}

////////////////////////////////////////////////////////////////////
//     Function: CConnectionRepository::do_check_datagram
//       Access: Private
//  Description: The private implementation of check_datagram(), this
//               gets one datagram if it is available.
////////////////////////////////////////////////////////////////////
bool CConnectionRepository::
do_check_datagram() {
  #ifdef WANT_NATIVE_NET
  if(_native) {
    return _bdc.GetMessage(_dg);
  }
  #endif
  #ifdef HAVE_NET
  if (_net_conn) {
    _net_conn->consider_flush();
    if (_qcr.get_overflow_flag()) {
      throw_event(get_overflow_event_name());
      _qcr.reset_overflow_flag();
    }
    return (_qcr.data_available() && _qcr.get_data(_dg));
  }
  #endif  // HAVE_NET

  #ifdef HAVE_OPENSSL
  if (_http_conn) {
    _http_conn->consider_flush();
    return _http_conn->receive_datagram(_dg);
  }
  #endif  // HAVE_OPENSSL


  return false;
}

////////////////////////////////////////////////////////////////////
//     Function: CConnectionRepository::handle_update_field
//       Access: Private
//  Description: Directly handles an update message on a field.
//               Python never touches the datagram; it just gets its
//               distributed method called with the appropriate
//               parameters.  Returns true if everything is ok, false
//               if there was an error processing the field's update
//               method.
////////////////////////////////////////////////////////////////////
bool CConnectionRepository::
handle_update_field() {
#ifdef HAVE_PYTHON
#if defined(HAVE_THREADS) && !defined(SIMPLE_THREADS)
  PyGILState_STATE gstate;
  gstate = PyGILState_Ensure();
#endif

  PStatTimer timer(_update_pcollector);
  unsigned int do_id = _di.get_uint32();
  if (_python_repository != (PyObject *)NULL)
  {
    PyObject *doId2do =
      PyObject_GetAttrString(_python_repository, "doId2do");
    nassertr(doId2do != NULL, false);

    #ifdef USE_PYTHON_2_2_OR_EARLIER
    PyObject *doId = PyInt_FromLong(do_id);
    #else
    PyObject *doId = PyLong_FromUnsignedLong(do_id);
    #endif
    PyObject *distobj = PyDict_GetItem(doId2do, doId);
    Py_DECREF(doId);
    Py_DECREF(doId2do);

    if (distobj != NULL) {
      PyObject *dclass_obj = PyObject_GetAttrString(distobj, "dclass");
      nassertr(dclass_obj != NULL, false);


      PyObject *dclass_this = PyObject_GetAttrString(dclass_obj, "this");
      Py_DECREF(dclass_obj);
      nassertr(dclass_this != NULL, false);

      DCClass *dclass = (DCClass *)PyLong_AsLong(dclass_this);
      Py_DECREF(dclass_this);

      // If in quiet zone mode, throw update away unless distobj
      // has 'neverDisable' attribute set to non-zero
      if (_in_quiet_zone) {
        PyObject *neverDisable = PyObject_GetAttrString(distobj, "neverDisable");
        nassertr(neverDisable != NULL, false);

        unsigned int cNeverDisable = PyLong_AsLong(neverDisable);
        if (!cNeverDisable) {
          // in quiet zone and distobj is disable-able
          // drop update on the floor
#if defined(HAVE_THREADS) && !defined(SIMPLE_THREADS)
          PyGILState_Release(gstate);
#endif
          return true;
        }
      }

      // It's a good idea to ensure the reference count to distobj is
      // raised while we call the update method--otherwise, the update
      // method might get into trouble if it tried to delete the
      // object from the doId2do map.
      Py_INCREF(distobj);
      dclass->receive_update(distobj, _di);
      Py_DECREF(distobj);

      if (PyErr_Occurred()) {
#if defined(HAVE_THREADS) && !defined(SIMPLE_THREADS)
        PyGILState_Release(gstate);
#endif
        return false;
      }
    }

  }

#if defined(HAVE_THREADS) && !defined(SIMPLE_THREADS)
  PyGILState_Release(gstate);
#endif
  #endif  // HAVE_PYTHON
  return true;
}


////////////////////////////////////////////////////////////////////
//     Function: CConnectionRepository::handle_update_field_owner
//       Access: Private
//  Description: Directly handles an update message on a field.
//               Supports 'owner' views of objects, separate from 'visible'
//               view, and forwards fields to the appropriate view(s) based
//               on DC flags.  Python never touches the datagram; it just
//               gets its distributed method called with the appropriate
//               parameters.  Returns true if everything is ok, false if
//               there was an error processing the field's update method.
////////////////////////////////////////////////////////////////////
bool CConnectionRepository::
handle_update_field_owner() {
#ifdef HAVE_PYTHON
#if defined(HAVE_THREADS) && !defined(SIMPLE_THREADS)
  PyGILState_STATE gstate;
  gstate = PyGILState_Ensure();
#endif

  PStatTimer timer(_update_pcollector);
  unsigned int do_id = _di.get_uint32();
  if (_python_repository != (PyObject *)NULL) {
    PyObject *doId2do =
      PyObject_GetAttrString(_python_repository, "doId2do");
    nassertr(doId2do != NULL, false);

    PyObject *doId2ownerView =
      PyObject_GetAttrString(_python_repository, "doId2ownerView");
    nassertr(doId2ownerView != NULL, false);

    #ifdef USE_PYTHON_2_2_OR_EARLIER
    PyObject *doId = PyInt_FromLong(do_id);
    #else
    PyObject *doId = PyLong_FromUnsignedLong(do_id);
    #endif

    // pass the update to the owner view first
    PyObject *distobjOV = PyDict_GetItem(doId2ownerView, doId);
    Py_DECREF(doId2ownerView);

    if (distobjOV != NULL) {
      PyObject *dclass_obj = PyObject_GetAttrString(distobjOV, "dclass");
      nassertr(dclass_obj != NULL, false);

      PyObject *dclass_this = PyObject_GetAttrString(dclass_obj, "this");
      Py_DECREF(dclass_obj);
      nassertr(dclass_this != NULL, false);

      DCClass *dclass = (DCClass *)PyLong_AsLong(dclass_this);
      Py_DECREF(dclass_this);

      // check if we should forward this update to the owner view
      DCPacker packer;
      packer.set_unpack_data(_di.get_remaining_bytes());
      int field_id = packer.raw_unpack_uint16();
      DCField *field = dclass->get_field_by_index(field_id);
      if (field->is_ownrecv()) {
        // It's a good idea to ensure the reference count to distobjOV is
        // raised while we call the update method--otherwise, the update
        // method might get into trouble if it tried to delete the
        // object from the doId2do map.
        Py_INCREF(distobjOV);
        // make a copy of the datagram iterator so that we can use the main
        // iterator for the non-owner update
        DatagramIterator _odi(_di);
        dclass->receive_update(distobjOV, _odi);
        Py_DECREF(distobjOV);

        if (PyErr_Occurred()) {
#if defined(HAVE_THREADS) && !defined(SIMPLE_THREADS)
          PyGILState_Release(gstate);
#endif
          return false;
        }
      }
    }

    // now pass the update to the visible view
    PyObject *distobj = PyDict_GetItem(doId2do, doId);
    Py_DECREF(doId);
    Py_DECREF(doId2do);

    if (distobj != NULL) {
      PyObject *dclass_obj = PyObject_GetAttrString(distobj, "dclass");
      nassertr(dclass_obj != NULL, false);

      PyObject *dclass_this = PyObject_GetAttrString(dclass_obj, "this");
      Py_DECREF(dclass_obj);
      nassertr(dclass_this != NULL, false);

      DCClass *dclass = (DCClass *)PyLong_AsLong(dclass_this);
      Py_DECREF(dclass_this);

      // check if we should forward this update to the owner view
      DCPacker packer;
      packer.set_unpack_data(_di.get_remaining_bytes());
      int field_id = packer.raw_unpack_uint16();
      DCField *field = dclass->get_field_by_index(field_id);
      if (true) {//field->is_broadcast()) {
        // It's a good idea to ensure the reference count to distobj is
        // raised while we call the update method--otherwise, the update
        // method might get into trouble if it tried to delete the
        // object from the doId2do map.
        Py_INCREF(distobj);
        dclass->receive_update(distobj, _di);
        Py_DECREF(distobj);

        if (PyErr_Occurred()) {
#if defined(HAVE_THREADS) && !defined(SIMPLE_THREADS)
          PyGILState_Release(gstate);
#endif
          return false;
        }
      }
    }
  }

#if defined(HAVE_THREADS) && !defined(SIMPLE_THREADS)
  PyGILState_Release(gstate);
#endif
#endif  // HAVE_PYTHON

  return true;
}

////////////////////////////////////////////////////////////////////
//     Function: CConnectionRepository::describe_message
//       Access: Private
//  Description: Unpacks the message and reformats it for user
//               consumption, writing a description on the indicated
//               output stream.
////////////////////////////////////////////////////////////////////
void CConnectionRepository::
describe_message(ostream &out, const string &prefix,
                 const Datagram &dg) const {
  DCPacker packer;

  packer.set_unpack_data(dg.get_message());
  CHANNEL_TYPE do_id;
  int msg_type;
  bool is_update = false;
  string full_prefix = "CR::" + prefix;

  if (!_client_datagram)
  {
    unsigned char mcnt = packer.raw_unpack_uint8();
    for( ;mcnt > 0; mcnt--)
        packer.RAW_UNPACK_CHANNEL();  // msg_channel

    packer.RAW_UNPACK_CHANNEL();  // msg_sender
    msg_type = packer.raw_unpack_uint16();
<<<<<<< HEAD
    is_update = (msg_type == STATESERVER_OBJECT_SET_FIELD);
    
=======
    is_update = (msg_type == STATESERVER_OBJECT_UPDATE_FIELD);

>>>>>>> 5a51a7e0
  } else {
    msg_type = packer.raw_unpack_uint16();
    is_update = (msg_type == CLIENT_OBJECT_SET_FIELD);
  }

  if (!is_update) {
    // figure out the name of the message
    // TODO: print out the arguments to the message
    string msgName;

    #ifdef HAVE_PYTHON
    if (_python_repository != (PyObject *)NULL) {
      PyObject *msgId = PyLong_FromLong(msg_type);
      nassertv(msgId != NULL);
#if PY_MAJOR_VERSION >= 3
      PyObject *methodName = PyUnicode_FromString("_getMsgName");
#else
      PyObject *methodName = PyString_FromString("_getMsgName");
#endif
      nassertv(methodName != NULL);

      PyObject *result = PyObject_CallMethodObjArgs(_python_repository, methodName,
                                                    msgId, NULL);
      nassertv(result != NULL);

#if PY_MAJOR_VERSION >= 3
      msgName += string(PyUnicode_AsUTF8(result));
#else
      msgName += string(PyString_AsString(result));
#endif

      Py_DECREF(methodName);
      Py_DECREF(msgId);
      Py_DECREF(result);
    }
    #endif
    if (msgName.length() == 0) {
      msgName += "unknown message ";
      msgName += msg_type;
      msgName += "\n";
    }
    out << full_prefix << ":" << msgName << "\n";
    dg.dump_hex(out, 2);

  } else {
    // It's an update message.  Figure out what dclass the object is
    // based on its doId, so we can decode the rest of the message.
    do_id = packer.raw_unpack_uint32();
    DCClass *dclass = NULL;

    #ifdef HAVE_PYTHON
    if (_python_repository != (PyObject *)NULL) {
      PyObject *doId2do =
        PyObject_GetAttrString(_python_repository, "doId2do");
      nassertv(doId2do != NULL);

      #ifdef USE_PYTHON_2_2_OR_EARLIER
      PyObject *doId = PyInt_FromLong(do_id);
      #else
      PyObject *doId = PyLong_FromUnsignedLong(do_id);
      #endif
      PyObject *distobj = PyDict_GetItem(doId2do, doId);
      Py_DECREF(doId);
      Py_DECREF(doId2do);

      if (distobj != NULL) {
        PyObject *dclass_obj = PyObject_GetAttrString(distobj, "dclass");
        nassertv(dclass_obj != NULL);

        PyObject *dclass_this = PyObject_GetAttrString(dclass_obj, "this");
        Py_DECREF(dclass_obj);
        nassertv(dclass_this != NULL);

        dclass = (DCClass *)PyLong_AsLong(dclass_this);
        Py_DECREF(dclass_this);
      }
    }
    #endif  // HAVE_PYTHON

    int field_id = packer.raw_unpack_uint16();

    if (dclass == (DCClass *)NULL) {
      out << full_prefix << "update for unknown object " << do_id
          << ", field " << field_id << "\n";

    } else {
      out << full_prefix <<
        ":" << dclass->get_name() << "(" << do_id << ").";
      DCField *field = dclass->get_field_by_index(field_id);
      if (field == (DCField *)NULL) {
        out << "unknown field " << field_id << "\n";

      } else {
        out << field->get_name();
        packer.begin_unpack(field);
        packer.unpack_and_format(out);
        packer.end_unpack();
        out << "\n";
      }
    }
  }
<<<<<<< HEAD
}




#ifdef HAVE_PYTHON
#ifdef WANT_NATIVE_NET

bool CConnectionRepository::network_based_reader_and_yielder(PyObject *PycallBackFunction,ClockObject &clock, float returnBy)
{
  ReMutexHolder holder(_lock);
    while(is_connected())
    {        
        check_datagram_ai(PycallBackFunction);
        if(is_connected())
            _bdc.Flush();
        float currentTime = clock.get_real_time();
        float dif_time = returnBy - currentTime;
        if(dif_time <= 0.001) // to avoi over runs..
            break;
        if(is_connected())
            _bdc.WaitForNetworkReadEvent(dif_time);
    }
    return false;
}

bool CConnectionRepository::check_datagram_ai(PyObject *PycallBackFunction)
{
  ReMutexHolder holder(_lock);
    // these could be static .. not 
  PyObject *doId2do = NULL; 
  float startTime =0;
  float endTime = 0;
  // this seems weird...here
  _bdc.Flush();
  while (_bdc.GetMessage(_dg))
  { 
      if (get_verbose()) 
          describe_message(nout, "RECV", _dg);

      if (_time_warning > 0) 
        startTime = ClockObject::get_global_clock()->get_real_time();

      // Start breaking apart the datagram.
      _di.assign(_dg);
      unsigned char  wc_cnt = _di.get_uint8();
      _msg_channels.clear();
      for(unsigned char lp1 = 0; lp1 < wc_cnt; lp1++)
          _msg_channels.push_back(_di.get_uint64());

      _msg_sender = _di.get_uint64();
      _msg_type = _di.get_uint16();

      if( _msg_type == STATESERVER_OBJECT_SET_FIELD)
      {
          if(doId2do == NULL)
          {
              // this is my attemp to take it out of the inner loop  RHH
              doId2do =PyObject_GetAttrString(_python_repository, "doId2do");
              nassertr(doId2do != NULL, false);
          }

          if (!handle_update_field_ai(doId2do)) 
          {
              Py_XDECREF(doId2do);
              if (_time_warning > 0) {
                endTime = ClockObject::get_global_clock()->get_real_time(); 
                if ( _time_warning < (endTime - startTime)) {
                  nout << "msg " << _msg_type <<" from " << _msg_sender << " took "<<  (endTime-startTime) << "secs to process\n";
                  _dg.dump_hex(nout,2);
                }
              }
              return false; 
          }
      }
      else
      {
          PyObject * result = PyEval_CallObject(PycallBackFunction, _python_ai_datagramiterator);
          if (PyErr_Occurred()) 
          {        
              Py_XDECREF(doId2do);
              if (_time_warning > 0) {
                endTime = ClockObject::get_global_clock()->get_real_time(); 
                if ( _time_warning < (endTime - startTime)) {
                  nout << "msg " << _msg_type <<" from " << _msg_sender << " took "<<  (endTime-startTime) << "secs to process\n";
                  _dg.dump_hex(nout,2);                
                }
              }
              return true;
          }
      }

      if (_time_warning > 0) {
        endTime = ClockObject::get_global_clock()->get_real_time(); 
        if ( _time_warning < (endTime - startTime)) {
          nout << "msg " << _msg_type <<" from " << _msg_sender << " took "<<  (endTime-startTime) << "secs to process\n";
          _dg.dump_hex(nout,2);   
        }
      }
             
  }


  Py_XDECREF(doId2do);
  return false;
}

#endif  // #ifdef WANT_NATIVE_NET
#endif  // #ifdef HAVE_PYTHON


#ifdef HAVE_PYTHON
#ifdef WANT_NATIVE_NET


bool CConnectionRepository::handle_update_field_ai(PyObject *doId2do) 
{
  PStatTimer timer(_update_pcollector);
  unsigned int do_id = _di.get_uint32();
 
  PyObject *doId = PyLong_FromUnsignedLong(do_id);
  PyObject *distobj = PyDict_GetItem(doId2do, doId);
  Py_DECREF(doId);

  if (distobj != NULL)
  {
      PyObject *dclass_obj = PyObject_GetAttrString(distobj, "dclass");
      nassertr(dclass_obj != NULL, false);

      DCClass *dclass = NULL;
      DTOOL_Call_ExtractThisPointerForType(dclass_obj, &Dtool_DCClass, (void **) &dclass);
      if(dclass == NULL)
          return false;

      Py_INCREF(distobj);
      dclass->receive_update(distobj, _di); 
      Py_DECREF(distobj);

      if (PyErr_Occurred()) 
          return false;
  }
  return true;
}

#endif  // #ifdef WANT_NATIVE_NET
#endif  // #ifdef HAVE_PYTHON
=======
}
>>>>>>> 5a51a7e0
<|MERGE_RESOLUTION|>--- conflicted
+++ resolved
@@ -951,13 +951,8 @@
 
     packer.RAW_UNPACK_CHANNEL();  // msg_sender
     msg_type = packer.raw_unpack_uint16();
-<<<<<<< HEAD
     is_update = (msg_type == STATESERVER_OBJECT_SET_FIELD);
-    
-=======
-    is_update = (msg_type == STATESERVER_OBJECT_UPDATE_FIELD);
-
->>>>>>> 5a51a7e0
+
   } else {
     msg_type = packer.raw_unpack_uint16();
     is_update = (msg_type == CLIENT_OBJECT_SET_FIELD);
@@ -1059,153 +1054,4 @@
       }
     }
   }
-<<<<<<< HEAD
-}
-
-
-
-
-#ifdef HAVE_PYTHON
-#ifdef WANT_NATIVE_NET
-
-bool CConnectionRepository::network_based_reader_and_yielder(PyObject *PycallBackFunction,ClockObject &clock, float returnBy)
-{
-  ReMutexHolder holder(_lock);
-    while(is_connected())
-    {        
-        check_datagram_ai(PycallBackFunction);
-        if(is_connected())
-            _bdc.Flush();
-        float currentTime = clock.get_real_time();
-        float dif_time = returnBy - currentTime;
-        if(dif_time <= 0.001) // to avoi over runs..
-            break;
-        if(is_connected())
-            _bdc.WaitForNetworkReadEvent(dif_time);
-    }
-    return false;
-}
-
-bool CConnectionRepository::check_datagram_ai(PyObject *PycallBackFunction)
-{
-  ReMutexHolder holder(_lock);
-    // these could be static .. not 
-  PyObject *doId2do = NULL; 
-  float startTime =0;
-  float endTime = 0;
-  // this seems weird...here
-  _bdc.Flush();
-  while (_bdc.GetMessage(_dg))
-  { 
-      if (get_verbose()) 
-          describe_message(nout, "RECV", _dg);
-
-      if (_time_warning > 0) 
-        startTime = ClockObject::get_global_clock()->get_real_time();
-
-      // Start breaking apart the datagram.
-      _di.assign(_dg);
-      unsigned char  wc_cnt = _di.get_uint8();
-      _msg_channels.clear();
-      for(unsigned char lp1 = 0; lp1 < wc_cnt; lp1++)
-          _msg_channels.push_back(_di.get_uint64());
-
-      _msg_sender = _di.get_uint64();
-      _msg_type = _di.get_uint16();
-
-      if( _msg_type == STATESERVER_OBJECT_SET_FIELD)
-      {
-          if(doId2do == NULL)
-          {
-              // this is my attemp to take it out of the inner loop  RHH
-              doId2do =PyObject_GetAttrString(_python_repository, "doId2do");
-              nassertr(doId2do != NULL, false);
-          }
-
-          if (!handle_update_field_ai(doId2do)) 
-          {
-              Py_XDECREF(doId2do);
-              if (_time_warning > 0) {
-                endTime = ClockObject::get_global_clock()->get_real_time(); 
-                if ( _time_warning < (endTime - startTime)) {
-                  nout << "msg " << _msg_type <<" from " << _msg_sender << " took "<<  (endTime-startTime) << "secs to process\n";
-                  _dg.dump_hex(nout,2);
-                }
-              }
-              return false; 
-          }
-      }
-      else
-      {
-          PyObject * result = PyEval_CallObject(PycallBackFunction, _python_ai_datagramiterator);
-          if (PyErr_Occurred()) 
-          {        
-              Py_XDECREF(doId2do);
-              if (_time_warning > 0) {
-                endTime = ClockObject::get_global_clock()->get_real_time(); 
-                if ( _time_warning < (endTime - startTime)) {
-                  nout << "msg " << _msg_type <<" from " << _msg_sender << " took "<<  (endTime-startTime) << "secs to process\n";
-                  _dg.dump_hex(nout,2);                
-                }
-              }
-              return true;
-          }
-      }
-
-      if (_time_warning > 0) {
-        endTime = ClockObject::get_global_clock()->get_real_time(); 
-        if ( _time_warning < (endTime - startTime)) {
-          nout << "msg " << _msg_type <<" from " << _msg_sender << " took "<<  (endTime-startTime) << "secs to process\n";
-          _dg.dump_hex(nout,2);   
-        }
-      }
-             
-  }
-
-
-  Py_XDECREF(doId2do);
-  return false;
-}
-
-#endif  // #ifdef WANT_NATIVE_NET
-#endif  // #ifdef HAVE_PYTHON
-
-
-#ifdef HAVE_PYTHON
-#ifdef WANT_NATIVE_NET
-
-
-bool CConnectionRepository::handle_update_field_ai(PyObject *doId2do) 
-{
-  PStatTimer timer(_update_pcollector);
-  unsigned int do_id = _di.get_uint32();
- 
-  PyObject *doId = PyLong_FromUnsignedLong(do_id);
-  PyObject *distobj = PyDict_GetItem(doId2do, doId);
-  Py_DECREF(doId);
-
-  if (distobj != NULL)
-  {
-      PyObject *dclass_obj = PyObject_GetAttrString(distobj, "dclass");
-      nassertr(dclass_obj != NULL, false);
-
-      DCClass *dclass = NULL;
-      DTOOL_Call_ExtractThisPointerForType(dclass_obj, &Dtool_DCClass, (void **) &dclass);
-      if(dclass == NULL)
-          return false;
-
-      Py_INCREF(distobj);
-      dclass->receive_update(distobj, _di); 
-      Py_DECREF(distobj);
-
-      if (PyErr_Occurred()) 
-          return false;
-  }
-  return true;
-}
-
-#endif  // #ifdef WANT_NATIVE_NET
-#endif  // #ifdef HAVE_PYTHON
-=======
-}
->>>>>>> 5a51a7e0
+}