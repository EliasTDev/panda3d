/**
 * PANDA 3D SOFTWARE
 * Copyright (c) Carnegie Mellon University.  All rights reserved.
 *
 * All use of this software is subject to the terms of the revised BSD
 * license.  You should have received a copy of this license along
 * with this source code in a file named "LICENSE."
 *
 * @file cDistributedSmoothNodeBase.cxx
 * @author drose
 * @date 2004-09-03
 */

#include "cDistributedSmoothNodeBase.h"
#include "cConnectionRepository.h"
#include "dcField.h"
#include "dcClass.h"
#include "dcmsgtypes.h"
#include "config_distributed.h"

static const PN_stdfloat smooth_node_epsilon = 0.01;
static const double network_time_precision = 100.0;  // Matches ClockDelta.py

/**
 *
 */
CDistributedSmoothNodeBase::
CDistributedSmoothNodeBase() {
  _repository = NULL;
  _is_ai = false;
  _ai_id = 0;

#ifdef HAVE_PYTHON
  _clock_delta = NULL;
#endif

  _currL[0] = 0;
  _currL[1] = 0;
}

/**
 *
 */
CDistributedSmoothNodeBase::
~CDistributedSmoothNodeBase() {
}

/**
 * Initializes the internal structures from some constructs that are normally
 * stored only in Python.  Also reads the current node's pos & hpr values in
 * preparation for transmitting them via one of the broadcast_pos_hpr_*()
 * methods.
 */
void CDistributedSmoothNodeBase::
initialize(const NodePath &node_path, DCClass *dclass, CHANNEL_TYPE do_id) {
  _node_path = node_path;
  _dclass = dclass;
  _do_id = do_id;

  nassertv(!_node_path.is_empty());

  _store_xyz = _node_path.get_pos();
  _store_hpr = _node_path.get_hpr();
  _store_stop = false;
}

/**
 * Broadcasts the current pos/hpr in its complete form.
 */
void CDistributedSmoothNodeBase::
send_everything() {
  _currL[0] = _currL[1];
  d_setSmPosHprL(_store_xyz[0], _store_xyz[1], _store_xyz[2],
                 _store_hpr[0], _store_hpr[1], _store_hpr[2], _currL[0]);
}

/**
 * Examines the complete pos/hpr information to see which of the six elements
 * have changed, and broadcasts the appropriate messages.
 */
void CDistributedSmoothNodeBase::
broadcast_pos_hpr_full() {
  LPoint3 xyz = _node_path.get_pos();
  LVecBase3 hpr = _node_path.get_hpr();

  int flags = 0;

  if (!IS_THRESHOLD_EQUAL(_store_xyz[0], xyz[0], smooth_node_epsilon)) {
    _store_xyz[0] = xyz[0];
    flags |= F_new_x;
  }

  if (!IS_THRESHOLD_EQUAL(_store_xyz[1], xyz[1], smooth_node_epsilon)) {
    _store_xyz[1] = xyz[1];
    flags |= F_new_y;
  }

  if (!IS_THRESHOLD_EQUAL(_store_xyz[2], xyz[2], smooth_node_epsilon)) {
    _store_xyz[2] = xyz[2];
    flags |= F_new_z;
  }

  if (!IS_THRESHOLD_EQUAL(_store_hpr[0], hpr[0], smooth_node_epsilon)) {
    _store_hpr[0] = hpr[0];
    flags |= F_new_h;
  }

  if (!IS_THRESHOLD_EQUAL(_store_hpr[1], hpr[1], smooth_node_epsilon)) {
    _store_hpr[1] = hpr[1];
    flags |= F_new_p;
  }

  if (!IS_THRESHOLD_EQUAL(_store_hpr[2], hpr[2], smooth_node_epsilon)) {
    _store_hpr[2] = hpr[2];
    flags |= F_new_r;
  }

  if (_currL[0] != _currL[1]) {
    // location (zoneId) has changed, send out all info copy over 'set'
    // location over to 'sent' location
    _currL[0] = _currL[1];
    // Any other change
    _store_stop = false;
    d_setSmPosHprL(_store_xyz[0], _store_xyz[1], _store_xyz[2],
                   _store_hpr[0], _store_hpr[1], _store_hpr[2], _currL[0]);

  } else if (flags == 0) {
    // No change.  Send one and only one "stop" message.
    if (!_store_stop) {
      _store_stop = true;
      d_setSmStop();
    }

  } else if (only_changed(flags, F_new_h)) {
    // Only change in H.
    _store_stop = false;
    d_setSmH(_store_hpr[0]);

  } else if (only_changed(flags, F_new_z)) {
    // Only change in Z.
    _store_stop = false;
    d_setSmZ(_store_xyz[2]);

  } else if (only_changed(flags, F_new_x | F_new_y)) {
    // Only change in X, Y
    _store_stop = false;
    d_setSmXY(_store_xyz[0], _store_xyz[1]);

  } else if (only_changed(flags, F_new_x | F_new_z)) {
    // Only change in X, Z
    _store_stop = false;
    d_setSmXZ(_store_xyz[0], _store_xyz[2]);

  } else if (only_changed(flags, F_new_x | F_new_y | F_new_z)) {
    // Only change in X, Y, Z
    _store_stop = false;
    d_setSmPos(_store_xyz[0], _store_xyz[1], _store_xyz[2]);

  } else if (only_changed(flags, F_new_h | F_new_p | F_new_r)) {
    // Only change in H, P, R
    _store_stop = false;
    d_setSmHpr(_store_hpr[0], _store_hpr[1], _store_hpr[2]);

  } else if (only_changed(flags, F_new_x | F_new_y | F_new_h)) {
    // Only change in X, Y, H
    _store_stop = false;
    d_setSmXYH(_store_xyz[0], _store_xyz[1], _store_hpr[0]);

  } else if (only_changed(flags, F_new_x | F_new_y | F_new_z | F_new_h)) {
    // Only change in X, Y, Z, H
    _store_stop = false;
    d_setSmXYZH(_store_xyz[0], _store_xyz[1], _store_xyz[2], _store_hpr[0]);

  } else {
    // Any other change
    _store_stop = false;
    d_setSmPosHpr(_store_xyz[0], _store_xyz[1], _store_xyz[2],
                  _store_hpr[0], _store_hpr[1], _store_hpr[2]);
  }
}

/**
 * Examines only X, Y, and H of the pos/hpr information, and broadcasts the
 * appropriate messages.
 */
void CDistributedSmoothNodeBase::
broadcast_pos_hpr_xyh() {
  LPoint3 xyz = _node_path.get_pos();
  LVecBase3 hpr = _node_path.get_hpr();

  int flags = 0;

  if (!IS_THRESHOLD_EQUAL(_store_xyz[0], xyz[0], smooth_node_epsilon)) {
    _store_xyz[0] = xyz[0];
    flags |= F_new_x;
  }

  if (!IS_THRESHOLD_EQUAL(_store_xyz[1], xyz[1], smooth_node_epsilon)) {
    _store_xyz[1] = xyz[1];
    flags |= F_new_y;
  }

  if (!IS_THRESHOLD_EQUAL(_store_hpr[0], hpr[0], smooth_node_epsilon)) {
    _store_hpr[0] = hpr[0];
    flags |= F_new_h;
  }

  if (flags == 0) {
    // No change.  Send one and only one "stop" message.
    if (!_store_stop) {
      _store_stop = true;
      d_setSmStop();
    }

  } else if (only_changed(flags, F_new_h)) {
    // Only change in H.
    _store_stop = false;
    d_setSmH(_store_hpr[0]);

  } else if (only_changed(flags, F_new_x | F_new_y)) {
    // Only change in X, Y
    _store_stop = false;
    d_setSmXY(_store_xyz[0], _store_xyz[1]);

  } else {
    // Any other change.
    _store_stop = false;
    d_setSmXYH(_store_xyz[0], _store_xyz[1], _store_hpr[0]);
  }
}

/**
 * Examines only X and Y of the pos/hpr information, and broadcasts the
 * appropriate messages.
 */
void CDistributedSmoothNodeBase::
broadcast_pos_hpr_xy() {
  LPoint3 xyz = _node_path.get_pos();

  int flags = 0;

  if (!IS_THRESHOLD_EQUAL(_store_xyz[0], xyz[0], smooth_node_epsilon)) {
    _store_xyz[0] = xyz[0];
    flags |= F_new_x;
  }

  if (!IS_THRESHOLD_EQUAL(_store_xyz[1], xyz[1], smooth_node_epsilon)) {
    _store_xyz[1] = xyz[1];
    flags |= F_new_y;
  }

  if (flags == 0) {
    // No change.  Send one and only one "stop" message.
    if (!_store_stop) {
      _store_stop = true;
      d_setSmStop();
    }

  } else {
    // Any other change.
    _store_stop = false;
    d_setSmXY(_store_xyz[0], _store_xyz[1]);
  }
}

/**
 * Fills up the packer with the data appropriate for sending an update on the
 * indicated field name, up until the arguments.
 */
void CDistributedSmoothNodeBase::
begin_send_update(DCPacker &packer, const string &field_name) {
  DCField *field = _dclass->get_field_by_name(field_name);
  nassertv(field != (DCField *)NULL);

  if (_is_ai) {

    packer.raw_pack_uint8(1);
    packer.RAW_PACK_CHANNEL(_do_id);
    packer.RAW_PACK_CHANNEL(_ai_id);
<<<<<<< HEAD
    //packer.raw_pack_uint8('A');
    packer.raw_pack_uint16(STATESERVER_OBJECT_SET_FIELD);
=======
    // packer.raw_pack_uint8('A');
    packer.raw_pack_uint16(STATESERVER_OBJECT_UPDATE_FIELD);
>>>>>>> 0846a896
    packer.raw_pack_uint32(_do_id);
    packer.raw_pack_uint16(field->get_number());

  } else {
    packer.raw_pack_uint16(CLIENT_OBJECT_SET_FIELD);
    packer.raw_pack_uint32(_do_id);
    packer.raw_pack_uint16(field->get_number());
  }

  packer.begin_pack(field);
  packer.push();
}

/**
 * Appends the timestamp and sends the update.
 */
void CDistributedSmoothNodeBase::
finish_send_update(DCPacker &packer) {
#ifdef HAVE_PYTHON
  nassertv(_clock_delta != NULL);
  PyObject *clock_delta = PyObject_GetAttrString(_clock_delta, "delta");
  nassertv(clock_delta != NULL);
  double delta = PyFloat_AsDouble(clock_delta);
  Py_DECREF(clock_delta);
#else
  static const double delta = 0.0f;
#endif  // HAVE_PYTHON

  double local_time = ClockObject::get_global_clock()->get_real_time();

  int network_time = (int)cfloor(((local_time - delta) * network_time_precision) + 0.5);
  // Preserves the lower NetworkTimeBits of the networkTime value, and extends
  // the sign bit all the way up.
  network_time = ((network_time + 0x8000) & 0xFFFF) - 0x8000;
  packer.pack_int(network_time);

  packer.pop();
  bool pack_ok = packer.end_pack();
  if (pack_ok) {
    Datagram dg(packer.get_data(), packer.get_length());
    nassertv(_repository != NULL);
    _repository->send_datagram(dg);

  } else {
#ifndef NDEBUG
    if (packer.had_range_error()) {
      ostringstream error;
      error << "Node position out of range for DC file: "
            << _node_path << " pos = " << _store_xyz
            << " hpr = " << _store_hpr
            << " zoneId = " << _currL[0];

#ifdef HAVE_PYTHON
      string message = error.str();
      distributed_cat.warning()
        << message << "\n";
      PyErr_SetString(PyExc_ValueError, message.c_str());
#else
      nassert_raise(error.str());
#endif

    } else {
      const char *message = "Unexpected pack error in DC file.";
#ifdef HAVE_PYTHON
      distributed_cat.warning()
        << message << "\n";
      PyErr_SetString(PyExc_TypeError, message);
#else
      nassert_raise(message);
#endif
    }
#endif
  }
}

/**
 * Appends the timestamp and sends the update.
 */
void CDistributedSmoothNodeBase::
set_curr_l(uint64_t l) {
  _currL[1] = l;
}

void CDistributedSmoothNodeBase::
print_curr_l() {
  cout << "printCurrL: sent l: " << _currL[1] << " last set l: " << _currL[0] << "\n";
}<|MERGE_RESOLUTION|>--- conflicted
+++ resolved
@@ -277,13 +277,8 @@
     packer.raw_pack_uint8(1);
     packer.RAW_PACK_CHANNEL(_do_id);
     packer.RAW_PACK_CHANNEL(_ai_id);
-<<<<<<< HEAD
-    //packer.raw_pack_uint8('A');
+    // packer.raw_pack_uint8('A');
     packer.raw_pack_uint16(STATESERVER_OBJECT_SET_FIELD);
-=======
-    // packer.raw_pack_uint8('A');
-    packer.raw_pack_uint16(STATESERVER_OBJECT_UPDATE_FIELD);
->>>>>>> 0846a896
     packer.raw_pack_uint32(_do_id);
     packer.raw_pack_uint16(field->get_number());
 
