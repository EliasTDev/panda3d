from panda3d.core import *
from panda3d.direct import *
from direct.task import Task
<<<<<<< HEAD
from direct.task.TaskManagerGlobal import * # taskMgr
from direct.directnotify import DirectNotifyGlobal
=======
from direct.directnotify.DirectNotifyGlobal import directNotify
>>>>>>> 0846a896
from direct.distributed.DoInterestManager import DoInterestManager
from direct.distributed.DoCollectionManager import DoCollectionManager
from direct.showbase import GarbageReport
from .PyDatagramIterator import PyDatagramIterator

import types
import gc

__all__ = ["ConnectionRepository", "GCTrigger"]

<<<<<<< HEAD
vfs = VirtualFileSystem.getGlobalPtr()

class ConnectionRepository( 
=======
class ConnectionRepository(
>>>>>>> 0846a896
        DoInterestManager, DoCollectionManager, CConnectionRepository):
    """
    This is a base class for things that know how to establish a
    connection (and exchange datagrams) with a gameserver.  This
    includes ClientRepository and AIRepository.
    """
    notify = directNotify.newCategory("ConnectionRepository")
    taskPriority = -30
    taskChain = None

    CM_HTTP=0
    CM_NET=1
    CM_NATIVE=2

    gcNotify = directNotify.newCategory("GarbageCollect")

    GarbageCollectTaskName = "allowGarbageCollect"
    GarbageThresholdTaskName = "adjustGarbageCollectThreshold"

    def __init__(self, connectMethod, config, hasOwnerView = False,
                 threadedNet = None):
        assert self.notify.debugCall()
        if threadedNet is None:
            # Default value.
            threadedNet = config.GetBool('threaded-net', False)

        # let the C connection repository know whether we're supporting
        # 'owner' views of distributed objects (i.e. 'receives ownrecv',
        # 'I own this object and have a separate view of it regardless of
        # where it currently is located')
        CConnectionRepository.__init__(self, hasOwnerView, threadedNet)
        self.setWantMessageBundling(config.GetBool('want-message-bundling', 1))
        # DoInterestManager.__init__ relies on CConnectionRepository being
        # initialized
        DoInterestManager.__init__(self)
        DoCollectionManager.__init__(self)
        self.setPythonRepository(self)

        # Create a unique ID number for each ConnectionRepository in
        # the world, helpful for sending messages specific to each one.
        self.uniqueId = hash(self)

        # Accept this hook so that we can respond to lost-connection
        # events in the main thread, instead of within the network
        # thread (if there is one).
        self.accept(self._getLostConnectionEvent(), self.lostConnection)

        self.config = config

        if self.config.GetBool('verbose-repository'):
            self.setVerbose(1)

        # Set this to 'http' to establish a connection to the server
        # using the HTTPClient interface, which ultimately uses the
        # OpenSSL socket library (even though SSL is not involved).
        # This is not as robust a socket library as NET's, but the
        # HTTPClient interface does a good job of negotiating the
        # connection over an HTTP proxy if one is in use.
        #
        # Set it to 'net' to use Panda's net interface
        # (e.g. QueuedConnectionManager, etc.) to establish the
        # connection.  This is a higher-level layer build on top of
        # the low-level "native net" library.  There is no support for
        # proxies.  This is a good, general choice.
        #
        # Set it to 'native' to use Panda's low-level native net
        # interface directly.  This is much faster than either http or
        # net for high-bandwidth (e.g. server) applications, but it
        # doesn't support the simulated delay via the start_delay()
        # call.
        #
        # Set it to 'default' to use an appropriate interface
        # according to the type of ConnectionRepository we are
        # creating.
        userConnectMethod = self.config.GetString('connect-method', 'default')
        if userConnectMethod == 'http':
            connectMethod = self.CM_HTTP
        elif userConnectMethod == 'net':
            connectMethod = self.CM_NET
        elif userConnectMethod == 'native':
            connectMethod = self.CM_NATIVE

        self.connectMethod = connectMethod
        if self.connectMethod == self.CM_HTTP:
            self.notify.info("Using connect method 'http'")
        elif self.connectMethod == self.CM_NET:
            self.notify.info("Using connect method 'net'")
        elif self.connectMethod == self.CM_NATIVE:
            self.notify.info("Using connect method 'native'")

        self.connectHttp = None
        self.http = None

        # This DatagramIterator is constructed once, and then re-used
        # each time we read a datagram.
        self.private__di = PyDatagramIterator()

        self.recorder = None
        self.readerPollTaskObj = None

        # This is the string that is appended to symbols read from the
        # DC file.  The AIRepository will redefine this to 'AI'.
        self.dcSuffix = ''

        self._serverAddress = ''

        if self.config.GetBool('gc-save-all', 1):
            # set gc to preserve every object involved in a cycle, even ones that
            # would normally be freed automatically during garbage collect
            # allows us to find and fix these cycles, reducing or eliminating the
            # need to run garbage collects
            # garbage collection CPU usage is O(n), n = number of Python objects
            gc.set_debug(gc.DEBUG_SAVEALL)

        if self.config.GetBool('want-garbage-collect-task', 1):
            # manual garbage-collect task
            taskMgr.add(self._garbageCollect, self.GarbageCollectTaskName, 200)
            # periodically increase gc threshold if there is no garbage
            taskMgr.doMethodLater(self.config.GetFloat('garbage-threshold-adjust-delay', 5 * 60.),
                                  self._adjustGcThreshold, self.GarbageThresholdTaskName)

        self._gcDefaultThreshold = gc.get_threshold()

    def _getLostConnectionEvent(self):
        return self.uniqueName('lostConnection')

    def _garbageCollect(self, task=None):
        # allow a collect
        # enable automatic garbage collection
        gc.enable()
        # creating an object with gc enabled causes garbage collection to trigger if appropriate
        gct = GCTrigger()
        # disable the automatic garbage collect during the rest of the frame
        gc.disable()
        return Task.cont

    def _adjustGcThreshold(self, task):
        # do an unconditional collect to make sure gc.garbage has a chance to be
        # populated before we start increasing the auto-collect threshold
        # don't distribute the leak check from the client to the AI, they both
        # do these garbage checks independently over time
        numGarbage = GarbageReport.checkForGarbageLeaks()
        if numGarbage == 0:
            self.gcNotify.debug('no garbage found, doubling gc threshold')
            a, b, c = gc.get_threshold()
            gc.set_threshold(min(a * 2, 1 << 30), b, c)

            task.delayTime = task.delayTime * 2
            retVal = Task.again

        else:
            self.gcNotify.warning('garbage found, reverting gc threshold')
            # the process is producing garbage, stick to the default collection threshold
            gc.set_threshold(*self._gcDefaultThreshold)
            retVal = Task.done

        return retVal

    def generateGlobalObject(self, doId, dcname, values=None):
        def applyFieldValues(distObj, dclass, values):
            for i in range(dclass.getNumInheritedFields()):
                field = dclass.getInheritedField(i)
                if field.asMolecularField() == None:
                    value = values.get(field.getName(), None)
                    if value is None and field.isRequired():
                        # Gee, this could be better.  What would really be
                        # nicer is to get value from field.getDefaultValue
                        # or similar, but that returns a binary string, not
                        # a python tuple, like the following does.  If you
                        # want to change something better, please go ahead.
                        packer = DCPacker()
                        packer.beginPack(field)
                        packer.packDefaultValue()
                        packer.endPack()

                        unpacker = DCPacker()
                        unpacker.setUnpackData(packer.getString())
                        unpacker.beginUnpack(field)
                        value = unpacker.unpackObject()
                        unpacker.endUnpack()
                    if value is not None:
                        function = getattr(distObj, field.getName())
                        if function is not None:
                            function(*value)
                        else:
                            self.notify.error("\n\n\nNot able to find %s.%s"%(
                                distObj.__class__.__name__, field.getName()))

        # Look up the dclass
        dclass = self.dclassesByName.get(dcname+self.dcSuffix)
        if dclass is None:
            #print "\n\n\nNeed to define", dcname+self.dcSuffix
            self.notify.warning("Need to define %s" % (dcname+self.dcSuffix))
            dclass = self.dclassesByName.get(dcname+'AI')
        if dclass is None:
            dclass = self.dclassesByName.get(dcname)
        # Create a new distributed object, and put it in the dictionary
        #distObj = self.generateWithRequiredFields(dclass, doId, di)

        # Construct a new one
        classDef = dclass.getClassDef()
        if classDef == None:
            self.notify.error("Could not create an undefined %s object."%(
                dclass.getName()))
        distObj = classDef(self)
        distObj.dclass = dclass
        # Assign it an Id
        distObj.doId = doId
        # Put the new do in the dictionary
        self.doId2do[doId] = distObj
        # Update the required fields
        distObj.generateInit()  # Only called when constructed
        distObj.generate()
        if values is not None:
            applyFieldValues(distObj, dclass, values)
        distObj.announceGenerate()
        distObj.parentId = 0
        distObj.zoneId = 0
        # updateRequiredFields calls announceGenerate
        return  distObj

    def readDCFile(self, dcFileNames = None):
        """
        Reads in the dc files listed in dcFileNames, or if
        dcFileNames is None, reads in all of the dc files listed in
        the Config.prc file.
        """

        dcFile = self.getDcFile()
        dcFile.clear()
        self.dclassesByName = {}
        self.dclassesByNumber = {}
        self.hashVal = 0

        if isinstance(dcFileNames, str):
            # If we were given a single string, make it a list.
            dcFileNames = [dcFileNames]

        dcImports = {}
        if dcFileNames == None:
            readResult = dcFile.readAll()
            if not readResult:
                self.notify.error("Could not read dc file.")
        else:
            searchPath = getModelPath().getValue()
            for dcFileName in dcFileNames:
                pathname = Filename(dcFileName)
                vfs.resolveFilename(pathname, searchPath)
                readResult = dcFile.read(pathname)
                if not readResult:
                    self.notify.error("Could not read dc file: %s" % (pathname))

        #if not dcFile.allObjectsValid():
        #    names = []
        #    for i in range(dcFile.getNumTypedefs()):
        #        td = dcFile.getTypedef(i)
        #        if td.isBogusTypedef():
        #            names.append(td.getName())
        #    nameList = ', '.join(names)
        #    self.notify.error("Undefined types in DC file: " + nameList)

        self.hashVal = dcFile.getHash()

        # Now import all of the modules required by the DC file.
        for n in range(dcFile.getNumImportModules()):
            moduleName = dcFile.getImportModule(n)[:]

            # Maybe the module name is represented as "moduleName/AI".
            suffix = moduleName.split('/')
            moduleName = suffix[0]
            suffix=suffix[1:]
            if self.dcSuffix in suffix:
                moduleName += self.dcSuffix
            elif self.dcSuffix == 'UD' and 'AI' in suffix: #HACK:
                moduleName += 'AI'

            importSymbols = []
            for i in range(dcFile.getNumImportSymbols(n)):
                symbolName = dcFile.getImportSymbol(n, i)

                # Maybe the symbol name is represented as "symbolName/AI".
                suffix = symbolName.split('/')
                symbolName = suffix[0]
                suffix=suffix[1:]
                if self.dcSuffix in suffix:
                    symbolName += self.dcSuffix
                elif self.dcSuffix == 'UD' and 'AI' in suffix: #HACK:
                    symbolName += 'AI'

                importSymbols.append(symbolName)

            self.importModule(dcImports, moduleName, importSymbols)

        # Now get the class definition for the classes named in the DC
        # file.
        for i in range(dcFile.getNumClasses()):
            dclass = dcFile.getClass(i)
            number = dclass.getNumber()
            className = dclass.getName() + self.dcSuffix

            # Does the class have a definition defined in the newly
            # imported namespace?
            classDef = dcImports.get(className)
            if classDef is None and self.dcSuffix == 'UD': #HACK:
                className = dclass.getName() + 'AI'
                classDef = dcImports.get(className)

            # Also try it without the dcSuffix.
            if classDef == None:
                className = dclass.getName()
                classDef = dcImports.get(className)
            if classDef is None:
                self.notify.debug("No class definition for %s." % (className))
            else:
                if type(classDef) == types.ModuleType:
                    if not hasattr(classDef, className):
                        self.notify.warning("Module %s does not define class %s." % (className, className))
                        continue
                    classDef = getattr(classDef, className)

                if type(classDef) != types.ClassType and type(classDef) != types.TypeType:
                    self.notify.error("Symbol %s is not a class name." % (className))
                else:
                    dclass.setClassDef(classDef)

            self.dclassesByName[className] = dclass
            if number >= 0:
                self.dclassesByNumber[number] = dclass

        # Owner Views
        if self.hasOwnerView():
            ownerDcSuffix = self.dcSuffix + 'OV'
            # dict of class names (without 'OV') that have owner views
            ownerImportSymbols = {}

            # Now import all of the modules required by the DC file.
            for n in range(dcFile.getNumImportModules()):
                moduleName = dcFile.getImportModule(n)

                # Maybe the module name is represented as "moduleName/AI".
                suffix = moduleName.split('/')
                moduleName = suffix[0]
                suffix=suffix[1:]
                if ownerDcSuffix in suffix:
                    moduleName = moduleName + ownerDcSuffix

                importSymbols = []
                for i in range(dcFile.getNumImportSymbols(n)):
                    symbolName = dcFile.getImportSymbol(n, i)

                    # Check for the OV suffix
                    suffix = symbolName.split('/')
                    symbolName = suffix[0]
                    suffix=suffix[1:]
                    if ownerDcSuffix in suffix:
                        symbolName += ownerDcSuffix
                    importSymbols.append(symbolName)
                    ownerImportSymbols[symbolName] = None

                self.importModule(dcImports, moduleName, importSymbols)

            # Now get the class definition for the owner classes named
            # in the DC file.
            for i in range(dcFile.getNumClasses()):
                dclass = dcFile.getClass(i)
                if ((dclass.getName()+ownerDcSuffix) in ownerImportSymbols):
                    number = dclass.getNumber()
                    className = dclass.getName() + ownerDcSuffix

                    # Does the class have a definition defined in the newly
                    # imported namespace?
                    classDef = dcImports.get(className)
                    if classDef is None:
                        self.notify.error("No class definition for %s." % className)
                    else:
                        if type(classDef) == types.ModuleType:
                            if not hasattr(classDef, className):
                                self.notify.error("Module %s does not define class %s." % (className, className))
                            classDef = getattr(classDef, className)
                        dclass.setOwnerClassDef(classDef)
                        self.dclassesByName[className] = dclass

    def importModule(self, dcImports, moduleName, importSymbols):
        """
        Imports the indicated moduleName and all of its symbols
        into the current namespace.  This more-or-less reimplements
        the Python import command.
        """
        module = __import__(moduleName, globals(), locals(), importSymbols)

        if importSymbols:
            # "from moduleName import symbolName, symbolName, ..."
            # Copy just the named symbols into the dictionary.
            if importSymbols == ['*']:
                # "from moduleName import *"
                if hasattr(module, "__all__"):
                    importSymbols = module.__all__
                else:
                    importSymbols = module.__dict__.keys()

            for symbolName in importSymbols:
                if hasattr(module, symbolName):
                    dcImports[symbolName] = getattr(module, symbolName)
                else:
                    raise Exception('Symbol %s not defined in module %s.' % (symbolName, moduleName))
        else:
            # "import moduleName"

            # Copy the root module name into the dictionary.

            # Follow the dotted chain down to the actual module.
            components = moduleName.split('.')
            dcImports[components[0]] = module

    def getServerAddress(self):
        return self._serverAddress

    def connect(self, serverList,
                successCallback = None, successArgs = [],
                failureCallback = None, failureArgs = []):
        """
        Attempts to establish a connection to the server.  May return
        before the connection is established.  The two callbacks
        represent the two functions to call (and their arguments) on
        success or failure, respectively.  The failure callback also
        gets one additional parameter, which will be passed in first:
        the return status code giving reason for failure, if it is
        known.
        """

        ## if self.recorder and self.recorder.isPlaying():

        ##     # If we have a recorder and it's already in playback mode,
        ##     # don't actually attempt to connect to a gameserver since
        ##     # we don't need to.  Just let it play back the data.
        ##     self.notify.info("Not connecting to gameserver; using playback data instead.")

        ##     self.connectHttp = 1
        ##     self.tcpConn = SocketStreamRecorder()
        ##     self.recorder.addRecorder('gameserver', self.tcpConn)

        ##     self.startReaderPollTask()
        ##     if successCallback:
        ##         successCallback(*successArgs)
        ##     return

        hasProxy = 0
        if self.checkHttp():
            proxies = self.http.getProxiesForUrl(serverList[0])
            hasProxy = (proxies != 'DIRECT')

        if hasProxy:
            self.notify.info("Connecting to gameserver via proxy list: %s" % (proxies))
        else:
            self.notify.info("Connecting to gameserver directly (no proxy).")

        #Redefine the connection to http or net in the default case

        self.bootedIndex = None
        self.bootedText = None
        if self.connectMethod == self.CM_HTTP:
            # In the HTTP case, we can't just iterate through the list
            # of servers, because each server attempt requires
            # spawning a request and then coming back later to check
            # the success or failure.  Instead, we start the ball
            # rolling by calling the connect callback, which will call
            # itself repeatedly until we establish a connection (or
            # run out of servers).

            ch = self.http.makeChannel(0)
            self.httpConnectCallback(
                    ch, serverList, 0,
                    successCallback, successArgs,
                    failureCallback, failureArgs)
        elif self.connectMethod == self.CM_NET or (not hasattr(self,"connectNative")):
            # Try each of the servers in turn.
            for url in serverList:
                self.notify.info("Connecting to %s via NET interface." % (url))
                if self.tryConnectNet(url):
                    self.startReaderPollTask()
                    if successCallback:
                        successCallback(*successArgs)
                    return

            # Failed to connect.
            if failureCallback:
                failureCallback(0, '', *failureArgs)
        elif self.connectMethod == self.CM_NATIVE:
            for url in serverList:
                self.notify.info("Connecting to %s via Native interface." % (url))
                if self.connectNative(url):
                    self.startReaderPollTask()
                    if successCallback:
                        successCallback(*successArgs)
                    return

            # Failed to connect.
            if failureCallback:
                failureCallback(0, '', *failureArgs)
        else:
            print("uh oh, we aren't using one of the tri-state CM variables")
            failureCallback(0, '', *failureArgs)

    def disconnect(self):
        """
        Closes the previously-established connection.
        """
        self.notify.info("Closing connection to server.")
        self._serverAddress = ''
        CConnectionRepository.disconnect(self)
        self.stopReaderPollTask()

    def shutdown(self):
        self.ignoreAll()
        CConnectionRepository.shutdown(self)

    def httpConnectCallback(self, ch, serverList, serverIndex,
                            successCallback, successArgs,
                            failureCallback, failureArgs):
        if ch.isConnectionReady():
            self.setConnectionHttp(ch)
            self._serverAddress = serverList[serverIndex-1]
            self.notify.info("Successfully connected to %s." % (self._serverAddress))

            ## if self.recorder:
            ##     # If we have a recorder, we wrap the connect inside a
            ##     # SocketStreamRecorder, which will trap incoming data
            ##     # when the recorder is set to record mode.  (It will
            ##     # also play back data when the recorder is in playback
            ##     # mode, but in that case we never get this far in the
            ##     # code, since we just create an empty
            ##     # SocketStreamRecorder without actually connecting to
            ##     # the gameserver.)
            ##     stream = SocketStreamRecorder(self.tcpConn, 1)
            ##     self.recorder.addRecorder('gameserver', stream)

            ##     # In this case, we pass ownership of the original
            ##     # connection to the SocketStreamRecorder object.
            ##     self.tcpConn.userManagesMemory = 0
            ##     self.tcpConn = stream

            self.startReaderPollTask()
            if successCallback:
                successCallback(*successArgs)
        elif serverIndex < len(serverList):
            # No connection yet, but keep trying.

            url = serverList[serverIndex]
            self.notify.info("Connecting to %s via HTTP interface." % (url))
            ch.preserveStatus()

            ch.beginConnectTo(DocumentSpec(url))
            ch.spawnTask(name = 'connect-to-server',
                         callback = self.httpConnectCallback,
                         extraArgs = [ch, serverList, serverIndex + 1,
                                      successCallback, successArgs,
                                      failureCallback, failureArgs])
        else:
            # No more servers to try; we have to give up now.
            if failureCallback:
                failureCallback(ch.getStatusCode(), ch.getStatusString(),
                                *failureArgs)

    def checkHttp(self):
        # Creates an HTTPClient, if possible, if we don't have one
        # already.  This might fail if the OpenSSL library isn't
        # available.  Returns the HTTPClient (also self.http), or None
        # if not set.

        if self.http == None:
            try:
                self.http = HTTPClient()
            except:
                pass

        return self.http

    def startReaderPollTask(self):
        # Stop any tasks we are running now
        self.stopReaderPollTask()
        self.accept(CConnectionRepository.getOverflowEventName(),
                    self.handleReaderOverflow)
        self.readerPollTaskObj = taskMgr.add(
            self.readerPollUntilEmpty, self.uniqueName("readerPollTask"),
            priority = self.taskPriority, taskChain = self.taskChain)

    def stopReaderPollTask(self):
        if self.readerPollTaskObj:
            taskMgr.remove(self.readerPollTaskObj)
            self.readerPollTaskObj = None
        self.ignore(CConnectionRepository.getOverflowEventName())

    def readerPollUntilEmpty(self, task):
        while self.readerPollOnce():
            pass
        return Task.cont

    def readerPollOnce(self):
        if self.checkDatagram():
            self.getDatagramIterator(self.private__di)
            self.handleDatagram(self.private__di)
            return 1

        # Unable to receive a datagram: did we lose the connection?
        if not self.isConnected():
            self.stopReaderPollTask()
            messenger.send(self.uniqueName('lostConnection'), taskChain = 'default')
        return 0

    def handleReaderOverflow(self):
        # this is called if the incoming-datagram queue overflowed and
        # we lost some data. Override and handle if desired.
        pass

    def lostConnection(self):
        # This should be overrided by a derived class to handle an
        # unexpectedly lost connection to the gameserver.
        self.notify.warning("Lost connection to gameserver.")

    def handleDatagram(self, di):
        # This class is meant to be pure virtual, and any classes that
        # inherit from it need to make their own handleDatagram method
        pass

    def send(self, datagram):
        # Zero-length datagrams might freak out the server.  No point
        # in sending them, anyway.
        if datagram.getLength() > 0:
##             if self.notify.getDebug():
##                 print "ConnectionRepository sending datagram:"
##                 datagram.dumpHex(ostream)

            self.sendDatagram(datagram)

    # debugging funcs for simulating a network-plug-pull
    def pullNetworkPlug(self):
        self.notify.warning('*** SIMULATING A NETWORK-PLUG-PULL ***')
        self.setSimulatedDisconnect(1)

    def networkPlugPulled(self):
        return self.getSimulatedDisconnect()

    def restoreNetworkPlug(self):
        if self.networkPlugPulled():
            self.notify.info('*** RESTORING SIMULATED PULLED-NETWORK-PLUG ***')
            self.setSimulatedDisconnect(0)

    def uniqueName(self, idString):
        return ("%s-%s" % (idString, self.uniqueId))

class GCTrigger:
    # used to trigger garbage collection
    pass<|MERGE_RESOLUTION|>--- conflicted
+++ resolved
@@ -1,12 +1,7 @@
 from panda3d.core import *
 from panda3d.direct import *
 from direct.task import Task
-<<<<<<< HEAD
-from direct.task.TaskManagerGlobal import * # taskMgr
-from direct.directnotify import DirectNotifyGlobal
-=======
 from direct.directnotify.DirectNotifyGlobal import directNotify
->>>>>>> 0846a896
 from direct.distributed.DoInterestManager import DoInterestManager
 from direct.distributed.DoCollectionManager import DoCollectionManager
 from direct.showbase import GarbageReport
@@ -17,13 +12,7 @@
 
 __all__ = ["ConnectionRepository", "GCTrigger"]
 
-<<<<<<< HEAD
-vfs = VirtualFileSystem.getGlobalPtr()
-
-class ConnectionRepository( 
-=======
 class ConnectionRepository(
->>>>>>> 0846a896
         DoInterestManager, DoCollectionManager, CConnectionRepository):
     """
     This is a base class for things that know how to establish a
