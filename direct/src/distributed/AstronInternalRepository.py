--- conflicted
+++ resolved
@@ -426,11 +426,7 @@
         do.doId = doId
         self.addDOToTables(do, location=(parentId, zoneId))
         do.sendGenerateWithRequired(self, parentId, zoneId, optionalFields)
-<<<<<<< HEAD
-	do.generate()
-=======
         do.generate()
->>>>>>> 24a6309e
 
     def requestDelete(self, do):
         """
