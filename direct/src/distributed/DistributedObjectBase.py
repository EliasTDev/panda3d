--- conflicted
+++ resolved
@@ -1,10 +1,5 @@
-
 from direct.showbase.DirectObject import DirectObject
-<<<<<<< HEAD
-from direct.directnotify import DirectNotifyGlobal
-=======
 from direct.directnotify.DirectNotifyGlobal import directNotify
->>>>>>> 0846a896
 
 class DistributedObjectBase(DirectObject):
     """
@@ -12,7 +7,7 @@
     (i.e. distributed) objects.  These will usually (always?) have a
     dclass entry in a *.dc file.
     """
-    notify = DirectNotifyGlobal.directNotify.newCategory("DistributedObjectBase")
+    notify = directNotify.newCategory("DistributedObjectBase")
 
     def __init__(self, cr):
         assert self.notify.debugStateCall(self)
@@ -97,10 +92,10 @@
 
     def hasParentingRules(self):
         return self.dclass.getFieldByName('setParentingRules') != None
-    
+
     def delete(self):
         """
         Overwrite this to handle cleanup right before this object
         gets deleted.
         """
-        pass
+        pass