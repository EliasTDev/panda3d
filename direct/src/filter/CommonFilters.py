--- conflicted
+++ resolved
@@ -216,39 +216,24 @@
                 bloom3=self.textures["bloom3"]
                 if (bloomconf.size == "large"):
                     scale=8
-<<<<<<< HEAD
+                    downsamplerName="filter-down4"
                     downsampler=DOWN_4
                 elif (bloomconf.size == "medium"):
                     scale=4
+                    downsamplerName="filter-copy"
                     downsampler=COPY
                 else:
                     scale=2
+                    downsamplerName="filter-copy"
                     downsampler=COPY
-                self.bloom.append(self.manager.renderQuadInto(colortex=bloom0, div=2,     align=scale))
-                self.bloom.append(self.manager.renderQuadInto(colortex=bloom1, div=scale, align=scale))
-                self.bloom.append(self.manager.renderQuadInto(colortex=bloom2, div=scale, align=scale))
-                self.bloom.append(self.manager.renderQuadInto(colortex=bloom3, div=scale, align=scale))
-=======
-                    downsampler="filter-down4"
-                elif (bloomconf.size == "medium"):
-                    scale=4
-                    downsampler="filter-copy"
-                else:
-                    scale=2
-                    downsampler="filter-copy"
                 self.bloom.append(self.manager.renderQuadInto("filter-bloomi", colortex=bloom0, div=2,     align=scale))
-                self.bloom.append(self.manager.renderQuadInto(downsampler, colortex=bloom1, div=scale, align=scale))
+                self.bloom.append(self.manager.renderQuadInto(downsamplerName, colortex=bloom1, div=scale, align=scale))
                 self.bloom.append(self.manager.renderQuadInto("filter-bloomx", colortex=bloom2, div=scale, align=scale))
                 self.bloom.append(self.manager.renderQuadInto("filter-bloomy", colortex=bloom3, div=scale, align=scale))
->>>>>>> 97d4e32a
                 self.bloom[0].setShaderInput("src", self.textures["color"])
                 self.bloom[0].setShader(Shader.make(BLOOM_I, Shader.SL_Cg))
                 self.bloom[1].setShaderInput("src", bloom0)
-<<<<<<< HEAD
                 self.bloom[1].setShader(Shader.make(downsampler, Shader.SL_Cg))
-=======
-                self.bloom[1].setShader(self.loadShader(downsampler + ".sha"))
->>>>>>> 97d4e32a
                 self.bloom[2].setShaderInput("src", bloom1)
                 self.bloom[2].setShader(Shader.make(BLOOM_X, Shader.SL_Cg))
                 self.bloom[3].setShaderInput("src", bloom2)
