--- conflicted
+++ resolved
@@ -23,16 +23,7 @@
 from .DirectGuiBase import *
 from .OnscreenImage import OnscreenImage
 from .OnscreenGeom import OnscreenGeom
-<<<<<<< HEAD
-import sys
-
-if sys.version_info >= (3, 0):
-    stringType = str
-else:
-    stringType = basestring
-=======
 from .OnscreenText import OnscreenText
->>>>>>> 8e632ee9
 
 
 class DirectFrame(DirectGuiWidget):
@@ -104,22 +95,11 @@
 
     def setText(self, text=None):
         if text is not None:
-<<<<<<< HEAD
-            self['text'] = text
-
-        # Determine if user passed in single string or a sequence
-        if self['text'] == None:
-            textList = (None,) * self['numStates']
-        elif isinstance(self['text'], stringType):
-            # If just passing in a single string, make a tuple out of it
-            textList = (self['text'],) * self['numStates']
-=======
             self["text"] = text
 
         text = self["text"]
         if text is None or isinstance(text, str):
             text_list = (text,) * self['numStates']
->>>>>>> 8e632ee9
         else:
             # Otherwise, hope that the user has passed in a tuple/list
             textList = self['text']
@@ -158,20 +138,6 @@
 
     def setGeom(self, geom=None):
         if geom is not None:
-<<<<<<< HEAD
-            self['geom'] = geom
-
-        # Determine argument type
-        geom = self['geom']
-
-        if geom == None:
-            # Passed in None
-            geomList = (None,) * self['numStates']
-        elif isinstance(geom, NodePath) or \
-             isinstance(geom, stringType):
-            # Passed in a single node path, make a tuple out of it
-            geomList = (geom,) * self['numStates']
-=======
             self["geom"] = geom
 
         geom = self["geom"]
@@ -179,7 +145,6 @@
            isinstance(geom, NodePath) or \
            isinstance(geom, str):
             geom_list = (geom,) * self['numStates']
->>>>>>> 8e632ee9
         else:
             # Otherwise, hope that the user has passed in a tuple/list
             geomList = geom
@@ -217,20 +182,6 @@
 
     def setImage(self, image=None):
         if image is not None:
-<<<<<<< HEAD
-            self['image'] = image
-
-        # Determine argument type
-        arg = self['image']
-        if arg == None:
-            # Passed in None
-            imageList = (None,) * self['numStates']
-        elif isinstance(arg, NodePath) or \
-             isinstance(arg, Texture) or \
-             isinstance(arg, stringType):
-            # Passed in a single node path, make a tuple out of it
-            imageList = (arg,) * self['numStates']
-=======
             self["image"] = image
 
         image = self["image"]
@@ -243,7 +194,6 @@
             isinstance(image[0], str) and \
             isinstance(image[1], str)):
             image_list = (image,) * self['numStates']
->>>>>>> 8e632ee9
         else:
             # Otherwise, hope that the user has passed in a tuple/list
             if ((len(arg) == 2) and
