--- conflicted
+++ resolved
@@ -19,23 +19,12 @@
 
 class ClientBase;
 
-<<<<<<< HEAD
-////////////////////////////////////////////////////////////////////
-//       Class : ClientDevice
-// Description : Any of a number of different devices that might be
-//               attached to a ClientBase, including trackers, etc.
-//               This is an abstract interface; the actual
-//               implementations are in ClientTrackerDevice, etc.
-////////////////////////////////////////////////////////////////////
-class EXPCL_PANDA_DEVICE ClientDevice : public InputDevice {
-=======
 /**
  * Any of a number of different devices that might be attached to a
  * ClientBase, including trackers, etc.  This is an abstract interface; the
  * actual implementations are in ClientTrackerDevice, etc.
  */
-class EXPCL_PANDA_DEVICE ClientDevice : public TypedReferenceCount {
->>>>>>> bd1df2b9
+class EXPCL_PANDA_DEVICE ClientDevice : public InputDevice {
 protected:
   ClientDevice(ClientBase *client, TypeHandle device_type,
                const string &device_name, int device_flags=0);
