/**
 * PANDA 3D SOFTWARE
 * Copyright (c) Carnegie Mellon University.  All rights reserved.
 *
 * All use of this software is subject to the terms of the revised BSD
 * license.  You should have received a copy of this license along
 * with this source code in a file named "LICENSE."
 *
 * @file winGraphicsWindow.cxx
 * @author drose
 * @date 2002-12-20
 */

#include "winGraphicsWindow.h"
#include "config_windisplay.h"
#include "winGraphicsPipe.h"

#include "graphicsPipe.h"
#include "keyboardButton.h"
#include "mouseButton.h"
#include "clockObject.h"
#include "config_putil.h"
#include "throw_event.h"
#include "nativeWindowHandle.h"

#include <tchar.h>

#ifndef WM_DPICHANGED
#define WM_DPICHANGED 0x02E0
#endif

#ifndef WM_TOUCH
#define WM_TOUCH 0x0240
#endif

#if WINVER < 0x0601
// Not used on Windows XP, but we still need to define it.
#define TOUCH_COORD_TO_PIXEL(l) ((l) / 100)

using std::endl;
using std::wstring;

DECLARE_HANDLE(HTOUCHINPUT);
#endif

TypeHandle WinGraphicsWindow::_type_handle;
TypeHandle WinGraphicsWindow::WinWindowHandle::_type_handle;

WinGraphicsWindow::WindowHandles WinGraphicsWindow::_window_handles;
WinGraphicsWindow *WinGraphicsWindow::_creating_window = nullptr;

WinGraphicsWindow *WinGraphicsWindow::_cursor_window = nullptr;
bool WinGraphicsWindow::_cursor_hidden = false;

RECT WinGraphicsWindow::_mouse_unconfined_cliprect;

// These are used to save the previous state of the fancy Win2000 effects that
// interfere with rendering when the mouse wanders into a window's client
// area.
bool WinGraphicsWindow::_got_saved_params = false;
int WinGraphicsWindow::_saved_mouse_trails;
BOOL WinGraphicsWindow::_saved_cursor_shadow;
BOOL WinGraphicsWindow::_saved_mouse_vanish;

WinGraphicsWindow::IconFilenames WinGraphicsWindow::_icon_filenames;
WinGraphicsWindow::IconFilenames WinGraphicsWindow::_cursor_filenames;

WinGraphicsWindow::WindowClasses WinGraphicsWindow::_window_classes;
int WinGraphicsWindow::_window_class_index = 0;

static const char * const errorbox_title = "Panda3D Error";

// These static variables contain pointers to the touch input functions, which
// are dynamically extracted from USER32.DLL
typedef BOOL (WINAPI *PFN_REGISTERTOUCHWINDOW)(IN HWND hWnd, IN ULONG ulFlags);
typedef BOOL (WINAPI *PFN_GETTOUCHINPUTINFO)(IN HTOUCHINPUT hTouchInput, IN UINT cInputs, OUT PTOUCHINPUT pInputs, IN int cbSize);
typedef BOOL (WINAPI *PFN_CLOSETOUCHINPUTHANDLE)(IN HTOUCHINPUT hTouchInput);

static PFN_REGISTERTOUCHWINDOW pRegisterTouchWindow = 0;
static PFN_GETTOUCHINPUTINFO pGetTouchInputInfo = 0;
static PFN_CLOSETOUCHINPUTHANDLE pCloseTouchInputHandle = 0;

/**
 *
 */
WinGraphicsWindow::
WinGraphicsWindow(GraphicsEngine *engine, GraphicsPipe *pipe,
                  const std::string &name,
                  const FrameBufferProperties &fb_prop,
                  const WindowProperties &win_prop,
                  int flags,
                  GraphicsStateGuardian *gsg,
                  GraphicsOutput *host) :
  GraphicsWindow(engine, pipe, name, fb_prop, win_prop, flags, gsg, host)
{
  initialize_input_devices();
  _hWnd = (HWND)0;
  _ime_open = false;
  _ime_active = false;
  _tracking_mouse_leaving = false;
  _cursor = 0;
  _lost_keypresses = false;
  _lshift_down = false;
  _rshift_down = false;
  _lcontrol_down = false;
  _rcontrol_down = false;
  _lalt_down = false;
  _ralt_down = false;
  _hparent = nullptr;
  _num_touches = 0;
}

/**
 *
 */
WinGraphicsWindow::
~WinGraphicsWindow() {
  if (_window_handle != nullptr) {
    DCAST(WinWindowHandle, _window_handle)->clear_window();
  }
}

/**
 * Returns the MouseData associated with the nth input device's pointer.
 */
MouseData WinGraphicsWindow::
get_pointer(int device) const {
  MouseData result;
  {
    LightMutexHolder holder(_input_lock);
    nassertr(device >= 0 && device < (int)_input_devices.size(), MouseData());

    result = _input_devices[device]->get_pointer();

    // We recheck this immediately to get the most up-to-date value.
    POINT cpos;
    if (device == 0 && result._in_window && GetCursorPos(&cpos) && ScreenToClient(_hWnd, &cpos)) {
      double time = ClockObject::get_global_clock()->get_real_time();
<<<<<<< HEAD
      RECT view_rect;
      if (GetClientRect(_hWnd, &view_rect) && PtInRect(&view_rect, cpos)) {
        result._in_window = true;
        result._xpos = cpos.x;
        result._ypos = cpos.y;
        ((GraphicsWindowInputDevice *)_input_devices[0].p())->set_pointer_in_window(result._xpos, result._ypos, time);
      }
=======
      result._xpos = cpos.x;
      result._ypos = cpos.y;
      ((GraphicsWindowInputDevice &)_input_devices[0]).set_pointer(result._in_window, result._xpos, result._ypos, time);
>>>>>>> b1fc8802
    }
  }
  return result;
}

/**
 * Forces the pointer to the indicated position within the window, if
 * possible.
 *
 * Returns true if successful, false on failure.  This may fail if the mouse
 * is not currently within the window, or if the API doesn't support this
 * operation.
 */
bool WinGraphicsWindow::
move_pointer(int device, int x, int y) {
  // First, indicate that the IME is no longer active, so that it won't send
  // the string through WM_IME_COMPOSITION.  But we still leave _ime_open
  // true, so that it also won't send the string through WM_CHAR.
  _ime_active = false;

  // Note: this is not thread-safe; it should be called only from App.
  // Probably not an issue.
  if (device == 0) {
    // Move the system mouse pointer.
    if (!_properties.get_foreground() )
      //      !_input->get_pointer().get_in_window())
      {
        // If the window doesn't have input focus, or the mouse isn't
        // currently within the window, forget it.
        return false;
      }

    RECT view_rect;
    get_client_rect_screen(_hWnd, &view_rect);

    SetCursorPos(view_rect.left + x, view_rect.top + y);
    _input->set_pointer_in_window(x, y);
    return true;
  } else {
    // Move a raw mouse.
    if ((device < 1)||(device >= (int)_input_devices.size())) {
      return false;
    }
    //_input_devices[device].set_pointer_in_window(x, y);
    return true;
  }
}

/**
 * Forces the ime window to close, if any
 *
 */
void WinGraphicsWindow::
close_ime() {
  // Check if the ime window is open
  if (!_ime_open)
    return;

  HIMC hIMC = ImmGetContext(_hWnd);
  if (hIMC != 0) {
    if (!ImmSetOpenStatus(hIMC, false)) {
      windisplay_cat.debug() << "ImmSetOpenStatus failed\n";
    }
    ImmReleaseContext(_hWnd, hIMC);
  }
  _ime_open = false;

  windisplay_cat.debug() << "success: closed ime window\n";
  return;
}

/**
 * This function will be called within the draw thread after end_frame() has
 * been called on all windows, to initiate the exchange of the front and back
 * buffers.
 *
 * This should instruct the window to prepare for the flip at the next video
 * sync, but it should not wait.
 *
 * We have the two separate functions, begin_flip() and end_flip(), to make it
 * easier to flip all of the windows at the same time.
 */
void WinGraphicsWindow::
begin_flip() {
}

/**
 * Do whatever processing is necessary to ensure that the window responds to
 * user events.  Also, honor any requests recently made via
 * request_properties()
 *
 * This function is called only within the window thread.
 */
void WinGraphicsWindow::
process_events() {
  GraphicsWindow::process_events();

  // We can't treat the message loop specially just because the window is
  // minimized, because we might be reading messages queued up for some other
  // window, which is not minimized.
  /*
  if (!_window_active) {
      // Get 1 msg at a time until no more are left and we block and sleep, or
      // message changes _return_control_to_app or !_window_active status

      while(!_window_active && (!_return_control_to_app)) {
          process_1_event();
      }
      _return_control_to_app = false;

  } else
  */

  MSG msg;

  // Handle all the messages on the queue in a row.  Some of these might be
  // for another window, but they will get dispatched appropriately.
  while (PeekMessage(&msg, nullptr, 0, 0, PM_NOREMOVE)) {
    process_1_event();
  }
}

/**
 * Applies the requested set of properties to the window, if possible, for
 * instance to request a change in size or minimization status.
 *
 * The window properties are applied immediately, rather than waiting until
 * the next frame.  This implies that this method may *only* be called from
 * within the window thread.
 *
 * The properties that have been applied are cleared from the structure by
 * this function; so on return, whatever remains in the properties structure
 * are those that were unchanged for some reason (probably because the
 * underlying interface does not support changing that property on an open
 * window).
 */
void WinGraphicsWindow::
set_properties_now(WindowProperties &properties) {
  GraphicsWindow::set_properties_now(properties);
  if (!properties.is_any_specified()) {
    // The base class has already handled this case.
    return;
  }

  if (properties.has_title()) {
    std::string title = properties.get_title();
    _properties.set_title(title);
    TextEncoder encoder;
    wstring title_w = encoder.decode_text(title);
    SetWindowTextW(_hWnd, title_w.c_str());
    properties.clear_title();
  }

  if (properties.has_icon_filename()) {
    HICON icon = get_icon(properties.get_icon_filename());
    if (icon != 0) {
      ::SendMessage(_hWnd, WM_SETICON, ICON_SMALL, (LPARAM)icon);
      ::SendMessage(_hWnd, WM_SETICON, ICON_BIG, (LPARAM)icon);

      _properties.set_icon_filename(properties.get_icon_filename());
      properties.clear_icon_filename();
    }
  }

  if (properties.has_cursor_hidden()) {
    bool hide_cursor = properties.get_cursor_hidden();
    _properties.set_cursor_hidden(hide_cursor);
    if (_cursor_window == this) {
      hide_or_show_cursor(hide_cursor);
    }

    properties.clear_cursor_hidden();
  }

  if (properties.has_cursor_filename()) {
    Filename filename = properties.get_cursor_filename();
    _properties.set_cursor_filename(filename);

    _cursor = get_cursor(filename);
    if (_cursor == 0) {
      _cursor = LoadCursor(nullptr, IDC_ARROW);
    }

    if (_cursor_window == this) {
      SetCursor(_cursor);
    }

    properties.clear_cursor_filename();
  }

  if (properties.has_z_order()) {
    WindowProperties::ZOrder last_z_order = _properties.get_z_order();
    _properties.set_z_order(properties.get_z_order());
    adjust_z_order(last_z_order, properties.get_z_order());

    properties.clear_z_order();
  }

  if (properties.has_foreground() && properties.get_foreground()) {
    if (!SetActiveWindow(_hWnd)) {
      windisplay_cat.warning()
        << "SetForegroundWindow() failed!\n";
    } else {
      _properties.set_foreground(true);
    }

    properties.clear_foreground();
  }

  if (properties.has_minimized()) {
    if (_properties.get_minimized() != properties.get_minimized()) {
      if (properties.get_minimized()) {
        ShowWindow(_hWnd, SW_MINIMIZE);
      } else {
        ShowWindow(_hWnd, SW_RESTORE);
      }
      _properties.set_minimized(properties.get_minimized());
      _properties.set_foreground(!properties.get_minimized());
    }
    properties.clear_minimized();
  }

  if (properties.has_fullscreen()) {
    if (properties.get_fullscreen() && !is_fullscreen()) {
      if (do_fullscreen_switch()){
        _properties.set_fullscreen(true);
        properties.clear_fullscreen();
      } else {
        windisplay_cat.warning()
          << "Switching to fullscreen mode failed!\n";
      }
    } else if (!properties.get_fullscreen() && is_fullscreen()){
      if (do_windowed_switch()){
        _properties.set_fullscreen(false);
        properties.clear_fullscreen();
      } else {
        windisplay_cat.warning()
          << "Switching to windowed mode failed!\n";
      }
    }
  }

  if (properties.has_mouse_mode()) {
    if (properties.get_mouse_mode() != _properties.get_mouse_mode()) {
      switch (properties.get_mouse_mode()) {
      case WindowProperties::M_absolute:
      case WindowProperties::M_relative:    // not implemented, treat as absolute

        if (_properties.get_mouse_mode() == WindowProperties::M_confined) {
          ClipCursor(nullptr);
          windisplay_cat.info() << "Unconfining cursor from window\n";
        }
        _properties.set_mouse_mode(WindowProperties::M_absolute);
        break;

      case WindowProperties::M_confined:
        {
          RECT clip;

          if (!GetWindowRect(_hWnd, &clip)) {
            windisplay_cat.warning()
                << "GetWindowRect() failed in set_properties_now.  Cannot confine cursor.\n";
          } else {
            windisplay_cat.info()
                    << "ClipCursor() to " << clip.left << "," << clip.top << " to "
                    << clip.right << "," << clip.bottom << endl;

            GetClipCursor(&_mouse_unconfined_cliprect);
            if (!ClipCursor(&clip)) {
              windisplay_cat.warning()
                      << "ClipCursor() failed in set_properties_now.  Ignoring.\n";
            } else {
              _properties.set_mouse_mode(WindowProperties::M_confined);
              windisplay_cat.info() << "Confining cursor to window\n";
            }
          }
        }
        break;
      }
    }
    properties.clear_mouse_mode();
  }

}

/**
 * To be called at the end of the frame, after the window has successfully
 * been drawn and is ready to be flipped (if appropriate).
 */
void WinGraphicsWindow::
trigger_flip() {
  GraphicsWindow::trigger_flip();

  if (!get_unexposed_draw()) {
    // Now that we've drawn or whatever, invalidate the rectangle so we won't
    // redraw again until we get the WM_PAINT message.

    InvalidateRect(_hWnd, nullptr, FALSE);
    _got_expose_event = false;

    if (windisplay_cat.is_spam()) {
      windisplay_cat.spam()
        << "InvalidateRect: " << this << "\n";
    }
  }
}

/**
 * Closes the window right now.  Called from the window thread.
 */
void WinGraphicsWindow::
close_window() {
  set_cursor_out_of_window();
  DestroyWindow(_hWnd);

  if (is_fullscreen()) {
    // revert to default display mode.
    do_fullscreen_disable();
  }

  // Remove the window handle from our global map.
  _window_handles.erase(_hWnd);
  _hWnd = (HWND)0;

  GraphicsWindow::close_window();
}

/**
 * Opens the window right now.  Called from the window thread.  Returns true
 * if the window is successfully opened, or false if there was a problem.
 */
bool WinGraphicsWindow::
open_window() {
  if (_properties.has_cursor_filename()) {
    _cursor = get_cursor(_properties.get_cursor_filename());
  }
  if (_cursor == 0) {
    _cursor = LoadCursor(nullptr, IDC_ARROW);
  }
  bool want_foreground = (!_properties.has_foreground() || _properties.get_foreground());
  bool want_minimized = (_properties.has_minimized() && _properties.get_minimized()) && !want_foreground;

  HWND old_foreground_window = GetForegroundWindow();

  // Store the current window pointer in _creating_window, so we can call
  // CreateWindow() and know which window it is sending events to even before
  // it gives us a handle.  Warning: this is not thread safe!
  _creating_window = this;
  bool opened = open_graphic_window(is_fullscreen());
  _creating_window = nullptr;

  if (!opened) {
    return false;
  }

  // Now that we have a window handle, store it in our global map, so future
  // messages for this window can be routed properly.
  _window_handles.insert(WindowHandles::value_type(_hWnd, this));

  // move window to top of zorder.
  SetWindowPos(_hWnd, HWND_TOP, 0,0,0,0,
               SWP_NOMOVE | SWP_NOSENDCHANGING | SWP_NOSIZE);

  // need to do twice to override any minimized flags in StartProcessInfo
  if (want_minimized) {
    ShowWindow(_hWnd, SW_MINIMIZE);
    ShowWindow(_hWnd, SW_MINIMIZE);
  } else {
    ShowWindow(_hWnd, SW_SHOWNORMAL);
    ShowWindow(_hWnd, SW_SHOWNORMAL);
  }

  HWND new_foreground_window = _hWnd;
  if (!want_foreground) {
    // If we specifically requested the window not to be on top, restore the
    // previous foreground window (if we can).
    new_foreground_window = old_foreground_window;
  }

  if (!SetActiveWindow(new_foreground_window)) {
    windisplay_cat.warning()
      << "SetActiveWindow() failed!\n";
  }

  // Let's aggressively call SetForegroundWindow() in addition to
  // SetActiveWindow().  It seems to work in some cases to make the window
  // come to the top, where SetActiveWindow doesn't work.
  if (!SetForegroundWindow(new_foreground_window)) {
    windisplay_cat.warning()
      << "SetForegroundWindow() failed!\n";
  }

  // Determine the initial open status of the IME.
  _ime_open = false;
  _ime_active = false;
  HIMC hIMC = ImmGetContext(_hWnd);
  if (hIMC != 0) {
    _ime_open = (ImmGetOpenStatus(hIMC) != 0);
    ImmReleaseContext(_hWnd, hIMC);
  }

  // Registers to receive the WM_INPUT messages
  if (_input_devices.size() > 1) {
    RAWINPUTDEVICE Rid;
    Rid.usUsagePage = 0x01;
    Rid.usUsage = 0x02;
    Rid.dwFlags = 0;// RIDEV_NOLEGACY;   // adds HID mouse and also ignores legacy mouse messages
    Rid.hwndTarget = _hWnd;
    RegisterRawInputDevices(&Rid, 1, sizeof (Rid));
  }

  // Create a WindowHandle for ourselves
  _window_handle = NativeWindowHandle::make_win(_hWnd);

  // Actually, we want a WinWindowHandle.
  _window_handle = new WinWindowHandle(this, *_window_handle);

  // And tell our parent window that we're now its child.
  if (_parent_window_handle != nullptr) {
    _parent_window_handle->attach_child(_window_handle);
  }

  // set us as the focus window for keyboard input
  set_focus();

  // Try initializing the touch function pointers.
  static bool initialized = false;
  if (!initialized) {
    initialized = true;
    HMODULE user32 = GetModuleHandleA("user32.dll");
    if (user32) {
      // Introduced in Windows 7.
      pRegisterTouchWindow = (PFN_REGISTERTOUCHWINDOW)GetProcAddress(user32, "RegisterTouchWindow");
      pGetTouchInputInfo = (PFN_GETTOUCHINPUTINFO)GetProcAddress(user32, "GetTouchInputInfo");
      pCloseTouchInputHandle = (PFN_CLOSETOUCHINPUTHANDLE)GetProcAddress(user32, "CloseTouchInputHandle");
    }
  }

  // Register for Win7 touch events.
  if (pRegisterTouchWindow != nullptr) {
    pRegisterTouchWindow(_hWnd, 0);
  }

  return true;
}

/**
 * Creates the array of input devices.  The first one is always the system
 * mouse and keyboard.  Each subsequent one is a raw mouse device.  Also
 * initializes a parallel array, _input_device_handle, with the win32 handle
 * of each raw input device.
 */
void WinGraphicsWindow::
initialize_input_devices() {
  UINT nInputDevices;
  PRAWINPUTDEVICELIST pRawInputDeviceList;

  nassertv(_input_devices.size() == 0);

  // Clear the handle array, and set up the system keyboardmouse
  memset(_input_device_handle, 0, sizeof(_input_device_handle));
  PT(GraphicsWindowInputDevice) device =
    GraphicsWindowInputDevice::pointer_and_keyboard(this, "keyboard_mouse");
  add_input_device(device);
  _input = device;

  // Get the number of devices.
  if (GetRawInputDeviceList(nullptr, &nInputDevices, sizeof(RAWINPUTDEVICELIST)) != 0) {
    return;
  }

  // Allocate the array to hold the DeviceList
  pRawInputDeviceList = (PRAWINPUTDEVICELIST)alloca(sizeof(RAWINPUTDEVICELIST) * nInputDevices);
  if (pRawInputDeviceList==0) {
    return;
  }

  // Fill the Array
  if (GetRawInputDeviceList(pRawInputDeviceList, &nInputDevices, sizeof(RAWINPUTDEVICELIST)) == -1) {
    return;
  }

  // Loop through all raw devices and find the raw mice
  for (int i = 0; i < (int)nInputDevices; i++) {
    if (pRawInputDeviceList[i].dwType == RIM_TYPEMOUSE) {
      // Fetch information about specified mouse device.
      UINT nSize;
      if (GetRawInputDeviceInfoA(pRawInputDeviceList[i].hDevice, RIDI_DEVICENAME, (LPVOID)0, &nSize) != 0) {
        return;
      }
      char *psName = (char*)alloca(sizeof(TCHAR) * nSize);
      if (psName == 0) return;
      if (GetRawInputDeviceInfoA(pRawInputDeviceList[i].hDevice, RIDI_DEVICENAME, (LPVOID)psName, &nSize) < 0) {
        return;
      }

      // If it's not an RDP mouse, add it to the list of raw mice.
      if (strncmp(psName,"\\??\\Root#RDP_MOU#0000#",22)!=0) {
        if (_input_devices.size() < 32) {
          if (strncmp(psName,"\\??\\",4)==0) psName += 4;
          char *pound1 = strchr(psName,'#');
          char *pound2 = pound1 ? strchr(pound1+1,'#') : 0;
          char *pound3 = pound2 ? strchr(pound2+1,'#') : 0;
          if (pound3) *pound3 = 0;
          for (char *p = psName; *p; p++) {
            if (!isalnum(*p)) {
              *p = '_';
            }
          }
          if (pound2) *pound2 = '.';
          _input_device_handle[_input_devices.size()] = pRawInputDeviceList[i].hDevice;

          PT(GraphicsWindowInputDevice) device = GraphicsWindowInputDevice::pointer_only(this, psName);
          device->set_pointer_in_window(0, 0);
          add_input_device(device);
        }
      }
    }
  }
}

/**
 * This is a hook for derived classes to do something special, if necessary,
 * when a fullscreen window has been minimized.  The given WindowProperties
 * struct will be applied to this window's properties after this function
 * returns.
 */
void WinGraphicsWindow::
fullscreen_minimized(WindowProperties &) {
}

/**
 * This is a hook for derived classes to do something special, if necessary,
 * when a fullscreen window has been restored after being minimized.  The
 * given WindowProperties struct will be applied to this window's properties
 * after this function returns.
 */
void WinGraphicsWindow::
fullscreen_restored(WindowProperties &) {
}

/**
 * Called from the window thread in response to a request from within the code
 * (via request_properties()) to change the size and/or position of the
 * window.  Returns true if the window is successfully changed, or false if
 * there was a problem.
 */
bool WinGraphicsWindow::
do_reshape_request(int x_origin, int y_origin, bool has_origin,
                   int x_size, int y_size) {
  if (windisplay_cat.is_debug()) {
    windisplay_cat.debug()
      << "Got reshape request (" << x_origin << ", " << y_origin
      << ", " << has_origin << ", " << x_size << ", " << y_size << ")\n";
  }
  if (!is_fullscreen()) {
    if (has_origin) {
      // A coordinate of -2 means to center the window in its client area.
      if (x_origin == -2) {
        x_origin = 0.5 * (_pipe->get_display_width() - x_size);
      }
      if (y_origin == -2) {
        y_origin = 0.5 * (_pipe->get_display_height() - y_size);
      }
      _properties.set_origin(x_origin, y_origin);

      if (x_origin == -1 && y_origin == -1) {
        x_origin = 0;
        y_origin = 0;
        has_origin = false;
      }
    }

    // Compute the appropriate size and placement for the window, including
    // decorations.
    RECT view_rect;
    SetRect(&view_rect, x_origin, y_origin,
            x_origin + x_size, y_origin + y_size);
    WINDOWINFO wi;
    GetWindowInfo(_hWnd, &wi);
    AdjustWindowRectEx(&view_rect, wi.dwStyle, FALSE, wi.dwExStyle);

    UINT flags = SWP_NOZORDER | SWP_NOSENDCHANGING;

    if (has_origin) {
      x_origin = view_rect.left;
      y_origin = view_rect.top;
    } else {
      x_origin = CW_USEDEFAULT;
      y_origin = CW_USEDEFAULT;
      flags |= SWP_NOMOVE;
    }

    SetWindowPos(_hWnd, nullptr, x_origin, y_origin,
                 view_rect.right - view_rect.left,
                 view_rect.bottom - view_rect.top,
                 flags);

    handle_reshape();
    return true;
  }

  // Resizing a fullscreen window is a little trickier.
  return do_fullscreen_resize(x_size, y_size);
}

/**
 * Called in the window thread when the window size or location is changed,
 * this updates the properties structure accordingly.
 */
void WinGraphicsWindow::
handle_reshape() {
  RECT view_rect;
  if (!GetClientRect(_hWnd, &view_rect)) {
    // Sometimes we get a "reshape" before the window is fully created, in
    // which case GetClientRect() ought to fail.  Ignore this.
    if (windisplay_cat.is_debug()) {
      windisplay_cat.debug()
        << "GetClientRect() failed in handle_reshape.  Ignoring.\n";
    }
    return;
  }

  // But in practice, GetClientRect() doesn't really fail, but just returns
  // all zeroes.  Ignore this too.
  if (view_rect.left == 0 && view_rect.right == 0 &&
      view_rect.bottom == 0 && view_rect.top == 0) {
    if (windisplay_cat.is_debug()) {
      windisplay_cat.debug()
        << "GetClientRect() returned all zeroes in handle_reshape.  Ignoring.\n";
    }
    return;
  }

  bool result = (FALSE != ClientToScreen(_hWnd, (POINT*)&view_rect.left));   // translates top,left pnt
  if (result) {
    result = (FALSE != ClientToScreen(_hWnd, (POINT*)&view_rect.right));  // translates right,bottom pnt
  }

  if (!result) {
    if (windisplay_cat.is_debug()) {
      windisplay_cat.debug()
        << "ClientToScreen() failed in handle_reshape.  Ignoring.\n";
    }
    return;
  }

  WindowProperties properties;
  properties.set_size((view_rect.right - view_rect.left),
                      (view_rect.bottom - view_rect.top));

  // _props origin should reflect upper left of view rectangle
  properties.set_origin(view_rect.left, view_rect.top);

  if (windisplay_cat.is_debug()) {
    windisplay_cat.debug()
      << "reshape to origin: (" << properties.get_x_origin() << ","
      << properties.get_y_origin() << "), size: (" << properties.get_x_size()
      << "," << properties.get_y_size() << ")\n";
  }

  adjust_z_order();
  system_changed_properties(properties);
}

/**
 * Called in the window thread to resize a fullscreen window.
 */
bool WinGraphicsWindow::
do_fullscreen_resize(int x_size, int y_size) {
  HWND hDesktopWindow = GetDesktopWindow();
  HDC scrnDC = GetDC(hDesktopWindow);
  DWORD dwFullScreenBitDepth = GetDeviceCaps(scrnDC, BITSPIXEL);
  ReleaseDC(hDesktopWindow, scrnDC);

  // resize will always leave screen bitdepth unchanged

  // allowing resizing of lowvidmem cards to > 640x480.  why?  I'll assume
  // check was already done by caller, so he knows what he wants

  DEVMODE dm;
  if (!find_acceptable_display_mode(x_size, y_size,
                                    dwFullScreenBitDepth, dm)) {
    windisplay_cat.error()
      << "window resize(" << x_size << ", " << y_size
      << ") failed, no compatible fullscreen display mode found!\n";
    return false;
  }

  // this causes WM_SIZE msg to be produced
  SetWindowPos(_hWnd, nullptr, 0,0, x_size, y_size,
               SWP_NOZORDER | SWP_NOMOVE | SWP_NOSENDCHANGING);
  int chg_result = ChangeDisplaySettings(&dm, CDS_FULLSCREEN);

  if (chg_result != DISP_CHANGE_SUCCESSFUL) {
    windisplay_cat.error()
      << "resize ChangeDisplaySettings failed (error code: "
      << chg_result << ") for specified res: "
      << dm.dmPelsWidth << " x " << dm.dmPelsHeight
      << " x " << dm.dmBitsPerPel << ", "
      << dm.dmDisplayFrequency << " Hz\n";
    return false;
  }

  _fullscreen_display_mode = dm;

  windisplay_cat.info()
    << "Resized fullscreen window to " << x_size << ", " << y_size
    << " bitdepth " << dwFullScreenBitDepth << ", "
    << dm.dmDisplayFrequency << "Hz\n";

  _properties.set_size(x_size, y_size);
  set_size_and_recalc(x_size, y_size);

  return true;
}

/**
 * Called in the set_properties_now function to switch to fullscreen.
 */
bool WinGraphicsWindow::
do_fullscreen_switch() {
  if (!do_fullscreen_enable()) {
    // Couldn't get fullscreen.
    return false;
  }

  DWORD window_style = make_style(true);
  SetWindowLong(_hWnd, GWL_STYLE, window_style);

  WINDOW_METRICS metrics;
  bool has_origin;
  if (!calculate_metrics(true, window_style, metrics, has_origin)){
    return false;
  }

  SetWindowPos(_hWnd, HWND_NOTOPMOST, 0, 0, metrics.width, metrics.height,
    SWP_FRAMECHANGED | SWP_SHOWWINDOW);
  return true;
}

/**
 * Called in the set_properties_now function to switch to windowed mode.
 */
bool WinGraphicsWindow::
do_windowed_switch() {
  do_fullscreen_disable();
  DWORD window_style = make_style(false);
  SetWindowLong(_hWnd, GWL_STYLE, window_style);

  WINDOW_METRICS metrics;
  bool has_origin;

  if (!calculate_metrics(false, window_style, metrics, has_origin)){
    return false;
  }

  // We send SWP_FRAMECHANGED so that the new styles are taken into account.
  // Also, we place the Windows at 0,0 to play safe until we decide how to get
  // Panda to remember the windowed origin.

  SetWindowPos(_hWnd, HWND_NOTOPMOST, 0, 0,
               metrics.width, metrics.height,
               SWP_FRAMECHANGED | SWP_SHOWWINDOW);

  return true;
}

/**
 * Called before creating a fullscreen window to give the driver a chance to
 * adjust the particular resolution request, if necessary.
 */
void WinGraphicsWindow::
reconsider_fullscreen_size(DWORD &, DWORD &, DWORD &) {
}

/**
 * Some windows graphics contexts (e.g.  DirectX) require special support to
 * enable the displaying of an overlay window (particularly the IME window)
 * over the fullscreen graphics window.  This is a hook for the window to
 * enable or disable that mode when necessary.
 */
void WinGraphicsWindow::
support_overlay_window(bool) {
}

/**
 * Constructs a dwStyle for the specified mode, be it windowed or fullscreen.
 */
DWORD WinGraphicsWindow::
make_style(bool fullscreen) {
  // from MSDN: An OpenGL window has its own pixel format.  Because of this,
  // only device contexts retrieved for the client area of an OpenGL window
  // are allowed to draw into the window.  As a result, an OpenGL window
  // should be created with the WS_CLIPCHILDREN and WS_CLIPSIBLINGS styles.
  // Additionally, the window class attribute should not include the
  // CS_PARENTDC style.

  DWORD window_style = WS_POPUP | WS_CLIPCHILDREN | WS_CLIPSIBLINGS;

  if (fullscreen){
    window_style |= WS_SYSMENU;
  } else if (!_properties.get_undecorated()) {
    window_style |= (WS_OVERLAPPED | WS_CAPTION | WS_SYSMENU | WS_MINIMIZEBOX);

    if (!_properties.get_fixed_size()) {
      window_style |= (WS_SIZEBOX | WS_MAXIMIZEBOX);
    } else {
      window_style |= WS_BORDER;
    }
  }
  return window_style;
}

/**
 * Calculates the metrics for the specified mode, be it windowed or
 * fullscreen.
 */
bool WinGraphicsWindow::
calculate_metrics(bool fullscreen, DWORD window_style, WINDOW_METRICS &metrics,
                  bool &has_origin) {
  metrics.x = 0;
  metrics.y = 0;
  has_origin = _properties.has_origin();
  if (!fullscreen && has_origin) {
    metrics.x = _properties.get_x_origin();
    metrics.y = _properties.get_y_origin();

    // A coordinate of -2 means to center the window in its client area.
    if (metrics.x == -2) {
      metrics.x = 0.5 * (_pipe->get_display_width() - _properties.get_x_size());
    }
    if (metrics.y == -2) {
      metrics.y = 0.5 * (_pipe->get_display_height() - _properties.get_y_size());
    }
    _properties.set_origin(metrics.x, metrics.y);

    if (metrics.x == -1 && metrics.y == -1) {
      metrics.x = 0;
      metrics.y = 0;
      has_origin = false;
    }
  }

  metrics.width = _properties.get_x_size();
  metrics.height = _properties.get_y_size();

  if (!fullscreen){
    RECT win_rect;
    SetRect(&win_rect, metrics.x, metrics.y,
            metrics.x + metrics.width, metrics.y + metrics.height);

    // Compute window size based on desired client area size
    if (!AdjustWindowRect(&win_rect, window_style, FALSE)) {
      windisplay_cat.error()
        << "AdjustWindowRect failed!" << endl;
      return false;
    }

    if (has_origin) {
      metrics.x = win_rect.left;
      metrics.y = win_rect.top;
    } else {
      metrics.x = CW_USEDEFAULT;
      metrics.y = CW_USEDEFAULT;
    }
    metrics.width = win_rect.right - win_rect.left;
    metrics.height = win_rect.bottom - win_rect.top;
  }

  return true;
}

/**
 * Creates a regular or fullscreen window.
 */
bool WinGraphicsWindow::
open_graphic_window(bool fullscreen) {
  DWORD window_style = make_style(fullscreen);

  wstring title;
  if (_properties.has_title()) {
    TextEncoder encoder;
    title = encoder.decode_text(_properties.get_title());
  }

  if (!_properties.has_size()) {
    // Just fill in a conservative default size if one isn't specified.
    _properties.set_size(640, 480);
  }

  WINDOW_METRICS metrics;
  bool has_origin;
  if (!calculate_metrics(fullscreen, window_style, metrics, has_origin)){
    return false;
  }

  const WindowClass &wclass = register_window_class(_properties);
  HINSTANCE hinstance = GetModuleHandle(nullptr);

  _hparent = nullptr;

  if (!fullscreen){
    WindowHandle *window_handle = _properties.get_parent_window();
    if (window_handle != nullptr) {
      windisplay_cat.info()
        << "Got parent_window " << *window_handle << "\n";
      WindowHandle::OSHandle *os_handle = window_handle->get_os_handle();
      if (os_handle != nullptr) {
        windisplay_cat.info()
          << "os_handle type " << os_handle->get_type() << "\n";

        if (os_handle->is_of_type(NativeWindowHandle::WinHandle::get_class_type())) {
          NativeWindowHandle::WinHandle *win_handle = DCAST(NativeWindowHandle::WinHandle, os_handle);
          _hparent = win_handle->get_handle();
          } else if (os_handle->is_of_type(NativeWindowHandle::IntHandle::get_class_type())) {
          NativeWindowHandle::IntHandle *int_handle = DCAST(NativeWindowHandle::IntHandle, os_handle);
          _hparent = (HWND)int_handle->get_handle();
        }
      }
    }
    _parent_window_handle = window_handle;
  } else {
    _parent_window_handle = nullptr;
  }

  if (!_hparent) { // This can be a regular window or a fullscreen window
    _hWnd = CreateWindowW(wclass._name.c_str(), title.c_str(), window_style,
                          metrics.x, metrics.y,
                          metrics.width,
                          metrics.height,
                          nullptr, nullptr, hinstance, 0);
  } else { // This is a regular window with a parent
    int x_origin = 0;
    int y_origin = 0;

    if (!fullscreen && has_origin) {
      x_origin = _properties.get_x_origin();
      y_origin = _properties.get_y_origin();
    }

    _hWnd = CreateWindowW(wclass._name.c_str(), title.c_str(),
                          WS_CHILD | WS_VISIBLE | WS_CLIPCHILDREN | WS_CLIPSIBLINGS ,
                          x_origin, y_origin,
                          _properties.get_x_size(), _properties.get_y_size(),
                          _hparent, nullptr, hinstance, 0);

    if (_hWnd) {
      // join our keyboard state with the parents

      // Actually, let's not.  Is there really any reason to do this?  It
      // causes problems with the browser plugin--it deadlocks when the parent
      // process is waiting on the child process.
      // AttachThreadInput(GetWindowThreadProcessId(_hparent,NULL),
      // GetCurrentThreadId(),TRUE);

      WindowProperties properties;
      properties.set_foreground(true);
      system_changed_properties(properties);
    }
  }

  if (!_hWnd) {
    windisplay_cat.error()
      << "CreateWindow() failed!" << endl;
    show_error_message();
    return false;
  }

  // I'd prefer to CreateWindow after DisplayChange in case it messes up GL
  // somehow, but I need the window's black background to cover up the desktop
  // during the mode change.

  if (fullscreen){
    if (!do_fullscreen_enable()){
      return false;
    }
  }

  return true;
}

/**
 * This is a low-level function that just puts Windows in fullscreen mode.
 * Not to confuse with do_fullscreen_switch().
 */
bool WinGraphicsWindow::
do_fullscreen_enable() {

  HWND hDesktopWindow = GetDesktopWindow();
  HDC scrnDC = GetDC(hDesktopWindow);
  DWORD cur_bitdepth = GetDeviceCaps(scrnDC, BITSPIXEL);
  // DWORD drvr_ver = GetDeviceCaps(scrnDC, DRIVERVERSION); DWORD
  // cur_scrnwidth = GetDeviceCaps(scrnDC, HORZRES); DWORD cur_scrnheight =
  // GetDeviceCaps(scrnDC, VERTRES);
  ReleaseDC(hDesktopWindow, scrnDC);

  DWORD dwWidth = _properties.get_x_size();
  DWORD dwHeight = _properties.get_y_size();
  DWORD dwFullScreenBitDepth = cur_bitdepth;

  DEVMODE dm;
  reconsider_fullscreen_size(dwWidth, dwHeight, dwFullScreenBitDepth);
  if (!find_acceptable_display_mode(dwWidth, dwHeight, dwFullScreenBitDepth, dm)) {
    windisplay_cat.error()
      << "Videocard has no supported display resolutions at specified res ("
      << dwWidth << " x " << dwHeight << " x " << dwFullScreenBitDepth <<")\n";
    return false;
  }

  dm.dmPelsWidth = dwWidth;
  dm.dmPelsHeight = dwHeight;
  dm.dmBitsPerPel = dwFullScreenBitDepth;
  int chg_result = ChangeDisplaySettings(&dm, CDS_FULLSCREEN);

  if (chg_result != DISP_CHANGE_SUCCESSFUL) {
    windisplay_cat.error()
      << "ChangeDisplaySettings failed (error code: "
      << chg_result << ") for specified res: "
      << dm.dmPelsWidth << " x " << dm.dmPelsHeight
      << " x " << dm.dmBitsPerPel << ", "
      << dm.dmDisplayFrequency << " Hz\n";
    return false;
  }

  _fullscreen_display_mode = dm;

  _properties.set_origin(0, 0);
  _properties.set_size(dwWidth, dwHeight);

  return true;

}

/**
 * This is a low-level function that just gets Windows out of fullscreen mode.
 * Not to confuse with do_windowed_switch().
 */
bool WinGraphicsWindow::
do_fullscreen_disable() {
  int chg_result = ChangeDisplaySettings(nullptr, 0x0);
  if (chg_result != DISP_CHANGE_SUCCESSFUL) {
    windisplay_cat.warning()
      << "ChangeDisplaySettings failed to restore Windowed mode\n";
    return false;
  }
  return true;
}

/**
 * Adjusts the Z-order of a window after it has been moved.
 */
void WinGraphicsWindow::
adjust_z_order() {
  WindowProperties::ZOrder z_order = _properties.get_z_order();
  adjust_z_order(z_order, z_order);
}

/**
 * Adjusts the Z-order of a window after it has been moved.
 */
void WinGraphicsWindow::
adjust_z_order(WindowProperties::ZOrder last_z_order,
               WindowProperties::ZOrder this_z_order) {
  HWND order;
  bool do_change = false;

  switch (this_z_order) {
  case WindowProperties::Z_bottom:
    order = HWND_BOTTOM;
    do_change = true;
    break;

  case WindowProperties::Z_normal:
    if ((last_z_order != WindowProperties::Z_normal) &&
        // If we aren't changing the window order, don't move it to the top.
        (last_z_order != WindowProperties::Z_bottom ||
         _properties.get_foreground())
        // If the window was previously on the bottom, but it doesn't have
        // focus now, don't move it to the top; it will get moved the next
        // time we get focus.
        ) {
      order = HWND_NOTOPMOST;
      do_change = true;
    }
    break;

  case WindowProperties::Z_top:
    order = HWND_TOPMOST;
    do_change = true;
    break;
  }
  if (do_change) {
    BOOL result = SetWindowPos(_hWnd, order, 0,0,0,0,
                               SWP_NOMOVE | SWP_NOSENDCHANGING | SWP_NOSIZE);
    if (!result) {
      windisplay_cat.warning()
        << "SetWindowPos failed.\n";
    }
  }
}

/**
 * Intended to be called whenever mouse motion is detected within the window,
 * this indicates that the mouse is within the window and tells Windows that
 * we want to be told when the mouse leaves the window.
 */
void WinGraphicsWindow::
track_mouse_leaving(HWND hwnd) {
  WinGraphicsPipe *winpipe;
  DCAST_INTO_V(winpipe, _pipe);

  TRACKMOUSEEVENT tme = {
    sizeof(TRACKMOUSEEVENT),
    TME_LEAVE,
    hwnd,
    0
  };

  // tell win32 to post WM_MOUSELEAVE msgs
  BOOL bSucceeded = TrackMouseEvent(&tme);

  if (!bSucceeded && windisplay_cat.is_debug()) {
    windisplay_cat.debug()
      << "TrackMouseEvent failed!, LastError=" << GetLastError() << endl;
  }

  _tracking_mouse_leaving = true;
}

/**
 * Attempts to set this window as the "focus" window, so that keyboard events
 * come here.
 */
void WinGraphicsWindow::
set_focus() {
  if (SetFocus(_hWnd) == nullptr && GetLastError() != 0) {
    // If the SetFocus() request failed, maybe we're running in the plugin
    // environment on Vista, with UAC enabled.  In this case, we're not
    // allowed to assign focus to the Panda window for some stupid reason.  So
    // instead, we have to ask the parent window (in the browser process) to
    // proxy our keyboard events for us.
    if (_parent_window_handle != nullptr && _window_handle != nullptr) {
      _parent_window_handle->request_keyboard_focus(_window_handle);
    } else {
      // Otherwise, something is wrong.
      windisplay_cat.error()
        << "SetFocus failed: " << GetLastError() << "\n";
    }
  }
}

/**
 * This is called to receive a keyboard event generated by proxy by another
 * window in a parent process.  This hacky system is used in the web plugin
 * system to allow the Panda window to receive keyboard events on Vista, which
 * doesn't allow the Panda window to set keyboard focus to itself.
 */
void WinGraphicsWindow::
receive_windows_message(unsigned int msg, int wparam, int lparam) {
  // Well, we'll just deliver this directly to window_proc(), supplying our
  // own window handle.  For the most part, we don't care about the window
  // handle anyway, but this might become an issue for the IME.  TODO:
  // investigate IME issues.

  window_proc(_hWnd, msg, wparam, lparam);
}

/**
 * This is the nonstatic window_proc function.  It is called to handle window
 * events for this particular window.
 */
LONG WinGraphicsWindow::
window_proc(HWND hwnd, UINT msg, WPARAM wparam, LPARAM lparam) {
  if (windisplay_cat.is_spam()) {
    windisplay_cat.spam()
      << ClockObject::get_global_clock()->get_real_time()
      << " window_proc(" << (void *)this << ", " << hwnd << ", "
      << msg << ", " << wparam << ", " << lparam << ")\n";
  }
  WindowProperties properties;

  switch (msg) {
  case WM_MOUSEMOVE:
    if (!_tracking_mouse_leaving) {
      // need to re-call TrackMouseEvent every time mouse re-enters window
      track_mouse_leaving(hwnd);
    }
    set_cursor_in_window();
    if(handle_mouse_motion(translate_mouse(LOWORD(lparam)), translate_mouse(HIWORD(lparam))))
      return 0;
    break;

  case WM_INPUT:
    handle_raw_input((HRAWINPUT)lparam);
    break;

  case WM_MOUSELEAVE:
    _tracking_mouse_leaving = false;
    handle_mouse_exit();
    set_cursor_out_of_window();
    break;

  case WM_CREATE:
    {
      track_mouse_leaving(hwnd);
      ClearToBlack(hwnd, _properties);

      POINT cpos;
      GetCursorPos(&cpos);
      ScreenToClient(hwnd, &cpos);
      RECT clientRect;
      GetClientRect(hwnd, &clientRect);
      if (PtInRect(&clientRect,cpos)) {
        set_cursor_in_window();  // should window focus be true as well?
      } else {
        set_cursor_out_of_window();
      }
    }
    break;

    /*
  case WM_SHOWWINDOW:
    // You'd think WM_SHOWWINDOW would be just the thing for embedded windows,
    // but it turns out it's not sent to the child windows when the parent is
    // minimized.  I guess it's only sent for an explicit call to ShowWindow,
    // phooey.
    {
      if (windisplay_cat.is_debug()) {
        windisplay_cat.debug()
          << "WM_SHOWWINDOW: " << hwnd << ", " << wparam << "\n";
      }
      if (wparam) {
        // Window is being shown.
        properties.set_minimized(false);
      } else {
        // Window is being hidden.
        properties.set_minimized(true);
      }
      system_changed_properties(properties);
    }
    break;
    */

  case WM_CLOSE:
    // This is a message from the system indicating that the user has
    // requested to close the window (e.g.  alt-f4).
    {
      std::string close_request_event = get_close_request_event();
      if (!close_request_event.empty()) {
        // In this case, the app has indicated a desire to intercept the
        // request and process it directly.
        throw_event(close_request_event);
        return 0;

      } else {
        // In this case, the default case, the app does not intend to service
        // the request, so we do by closing the window.
        close_window();
        properties.set_open(false);
        system_changed_properties(properties);

        // TODO: make sure we release the GSG properly.
      }
    }
    break;

  case WM_CHILDACTIVATE:
    if (windisplay_cat.is_debug()) {
      windisplay_cat.debug()
        << "WM_CHILDACTIVATE: " << hwnd << "\n";
    }
    break;

  case WM_ACTIVATE:
    if (windisplay_cat.is_debug()) {
      windisplay_cat.debug()
        << "WM_ACTIVATE: " << hwnd << ", " << wparam << ", " << lparam << "\n";
    }
    properties.set_minimized((wparam & 0xffff0000) != 0);
    if ((wparam & 0xffff) != WA_INACTIVE)
      {
        properties.set_foreground(true);
        if (is_fullscreen())
          {
            // When a fullscreen window goes active, it automatically gets un-
            // minimized.
            int chg_result =
              ChangeDisplaySettings(&_fullscreen_display_mode, CDS_FULLSCREEN);
            if (chg_result != DISP_CHANGE_SUCCESSFUL) {
              const DEVMODE &dm = _fullscreen_display_mode;
              windisplay_cat.error()
                << "restore ChangeDisplaySettings failed (error code: "
                << chg_result << ") for specified res: "
                << dm.dmPelsWidth << " x " << dm.dmPelsHeight
                << " x " << dm.dmBitsPerPel << ", "
                << dm.dmDisplayFrequency << " Hz\n";
            }

            GdiFlush();
            SetWindowPos(_hWnd, HWND_TOP, 0,0,0,0, SWP_NOMOVE | SWP_NOSENDCHANGING | SWP_NOSIZE | SWP_NOOWNERZORDER);
            fullscreen_restored(properties);
          }
      }
    else
      {
        properties.set_foreground(false);
        if (is_fullscreen())
          {
            // When a fullscreen window goes inactive, it automatically gets
            // minimized.
            properties.set_minimized(true);

            // It seems order is important here.  We must minimize the window
            // before restoring the display settings, or risk losing the
            // graphics context.
            ShowWindow(_hWnd, SW_MINIMIZE);
            GdiFlush();
            do_fullscreen_disable();
            fullscreen_minimized(properties);
          }
      }

    adjust_z_order();
    system_changed_properties(properties);
    break;

  case WM_SIZE:
    // Actually, since we don't return in WM_WINDOWPOSCHANGED, WM_SIZE won't
    // end up being called at all.  This is more efficient according to MSDN.
    if (windisplay_cat.is_debug()) {
      windisplay_cat.debug()
        << "WM_SIZE: " << hwnd << ", " << wparam << "\n";
    }
    break;

  case WM_EXITSIZEMOVE:
    // handle_reshape();
    break;

  case WM_WINDOWPOSCHANGED:
    if (windisplay_cat.is_debug()) {
      windisplay_cat.debug()
        << "WM_WINDOWPOSCHANGED: " << hwnd << ", " << wparam << "\n";
    }
    if (_hWnd != nullptr) {
      handle_reshape();
    }
    adjust_z_order();
    return 0;

  case WM_PAINT:
    // In response to WM_PAINT, we check to see if there are any update
    // regions at all; if there are, we declare the window exposed.  This is
    // used to implement !_unexposed_draw.
    if (GetUpdateRect(_hWnd, nullptr, false)) {
      if (windisplay_cat.is_spam()) {
        windisplay_cat.spam()
          << "Got update regions: " << this << "\n";
      }
      _got_expose_event = true;
    }
    break;

  case WM_LBUTTONDOWN:
    if (_lost_keypresses) {
      resend_lost_keypresses();
    }
    SetCapture(hwnd);
    _input->set_pointer_in_window(translate_mouse(LOWORD(lparam)), translate_mouse(HIWORD(lparam)));
    _input->button_down(MouseButton::button(0), get_message_time());

    // A button-click in the window means to grab the keyboard focus.
    set_focus();
    return 0;

  case WM_MBUTTONDOWN:
    if (_lost_keypresses) {
      resend_lost_keypresses();
    }
    SetCapture(hwnd);
    _input->set_pointer_in_window(translate_mouse(LOWORD(lparam)), translate_mouse(HIWORD(lparam)));
    _input->button_down(MouseButton::button(1), get_message_time());
    // A button-click in the window means to grab the keyboard focus.
    set_focus();
    return 0;

  case WM_RBUTTONDOWN:
    if (_lost_keypresses) {
      resend_lost_keypresses();
    }
    SetCapture(hwnd);
    _input->set_pointer_in_window(translate_mouse(LOWORD(lparam)), translate_mouse(HIWORD(lparam)));
    _input->button_down(MouseButton::button(2), get_message_time());
    // A button-click in the window means to grab the keyboard focus.
    set_focus();
    return 0;

  case WM_XBUTTONDOWN:
    {
      if (_lost_keypresses) {
        resend_lost_keypresses();
      }
      SetCapture(hwnd);
      int whichButton = GET_XBUTTON_WPARAM(wparam);
      _input->set_pointer_in_window(translate_mouse(LOWORD(lparam)), translate_mouse(HIWORD(lparam)));
      if (whichButton == XBUTTON1) {
        _input->button_down(MouseButton::button(3), get_message_time());
      } else if (whichButton == XBUTTON2) {
        _input->button_down(MouseButton::button(4), get_message_time());
      }
    }
    return 0;

  case WM_LBUTTONUP:
    if (_lost_keypresses) {
      resend_lost_keypresses();
    }
    ReleaseCapture();
    _input->button_up(MouseButton::button(0), get_message_time());
    return 0;

  case WM_MBUTTONUP:
    if (_lost_keypresses) {
      resend_lost_keypresses();
    }
    ReleaseCapture();
    _input->button_up(MouseButton::button(1), get_message_time());
    return 0;

  case WM_RBUTTONUP:
    if (_lost_keypresses) {
      resend_lost_keypresses();
    }
    ReleaseCapture();
    _input->button_up(MouseButton::button(2), get_message_time());
    return 0;

  case WM_XBUTTONUP:
    {
      if (_lost_keypresses) {
        resend_lost_keypresses();
      }
      ReleaseCapture();
      int whichButton = GET_XBUTTON_WPARAM(wparam);
      if (whichButton == XBUTTON1) {
        _input->button_up(MouseButton::button(3), get_message_time());
      } else if (whichButton == XBUTTON2) {
        _input->button_up(MouseButton::button(4), get_message_time());
      }
    }
    return 0;

  case WM_MOUSEWHEEL:
    {
      int delta = GET_WHEEL_DELTA_WPARAM(wparam);

      POINT point;
      GetCursorPos(&point);
      ScreenToClient(hwnd, &point);
      double time = get_message_time();

      if (delta >= 0) {
        while (delta > 0) {
          handle_keypress(MouseButton::wheel_up(), point.x, point.y, time);
          handle_keyrelease(MouseButton::wheel_up(), time);
          delta -= WHEEL_DELTA;
        }
      } else {
        while (delta < 0) {
          handle_keypress(MouseButton::wheel_down(), point.x, point.y, time);
          handle_keyrelease(MouseButton::wheel_down(), time);
          delta += WHEEL_DELTA;
        }
      }
      return 0;
    }
    break;


  case WM_IME_SETCONTEXT:
    if (!ime_hide)
      break;

    windisplay_cat.debug() << "hwnd = " << hwnd << " and GetFocus = " << GetFocus() << endl;
    _ime_hWnd = ImmGetDefaultIMEWnd(hwnd);
    if (::SendMessage(_ime_hWnd, WM_IME_CONTROL, IMC_CLOSESTATUSWINDOW, 0))
      // if (::SendMessage(hwnd, WM_IME_CONTROL, IMC_CLOSESTATUSWINDOW, 0))
      windisplay_cat.debug() << "SendMessage failed for " << _ime_hWnd << endl;
    else
      windisplay_cat.debug() << "SendMessage Succeeded for " << _ime_hWnd << endl;

    windisplay_cat.debug() << "wparam is " << wparam << ", lparam is " << lparam << endl;
    lparam &= ~ISC_SHOWUIALL;
    if (ImmIsUIMessage(_ime_hWnd, msg, wparam, lparam))
      windisplay_cat.debug() << "wparam is " << wparam << ", lparam is " << lparam << endl;

    break;


  case WM_IME_NOTIFY:
    if (wparam == IMN_SETOPENSTATUS) {
      HIMC hIMC = ImmGetContext(hwnd);
      nassertr(hIMC != 0, 0);
      _ime_open = (ImmGetOpenStatus(hIMC) != 0);
      if (!_ime_open) {
        _ime_active = false;  // Sanity enforcement.
      }
      if (ime_hide) {
        // if (0) {
        COMPOSITIONFORM comf;
        CANDIDATEFORM canf;
        ImmGetCompositionWindow(hIMC, &comf);
        ImmGetCandidateWindow(hIMC, 0, &canf);
        windisplay_cat.debug() <<
          "comf style " << comf.dwStyle <<
          " comf point: x" << comf.ptCurrentPos.x << ",y " << comf.ptCurrentPos.y <<
          " comf rect: l " << comf.rcArea.left << ",t " << comf.rcArea.top << ",r " <<
          comf.rcArea.right << ",b " << comf.rcArea.bottom << endl;
        windisplay_cat.debug() <<
          "canf style " << canf.dwStyle <<
          " canf point: x" << canf.ptCurrentPos.x << ",y " << canf.ptCurrentPos.y <<
          " canf rect: l " << canf.rcArea.left << ",t " << canf.rcArea.top << ",r " <<
          canf.rcArea.right << ",b " << canf.rcArea.bottom << endl;
        comf.dwStyle = CFS_POINT;
        comf.ptCurrentPos.x = 2000;
        comf.ptCurrentPos.y = 2000;

        canf.dwStyle = CFS_EXCLUDE;
        canf.dwIndex = 0;
        canf.ptCurrentPos.x = 0;
        canf.ptCurrentPos.y = 0;
        canf.rcArea.left = 0;
        canf.rcArea.top = 0;
        canf.rcArea.right = 640;
        canf.rcArea.bottom = 480;

#if 0
        comf.rcArea.left = 200;
        comf.rcArea.top = 200;
        comf.rcArea.right = 0;
        comf.rcArea.bottom = 0;
#endif

        if (ImmSetCompositionWindow(hIMC, &comf))
          windisplay_cat.debug() << "set composition form: success\n";
        for (int i=0; i<3; ++i) {
          if (ImmSetCandidateWindow(hIMC, &canf))
            windisplay_cat.debug() << "set candidate form: success\n";
          canf.dwIndex++;
        }
      }

      ImmReleaseContext(hwnd, hIMC);
    }
    break;

  case WM_IME_STARTCOMPOSITION:
    support_overlay_window(true);
    _ime_active = true;
    break;

  case WM_IME_ENDCOMPOSITION:
    support_overlay_window(false);
    _ime_active = false;

    if (ime_aware) {
      wstring ws;
      _input->candidate(ws, 0, 0, 0);
    }

    break;

  case WM_IME_COMPOSITION:
    if (ime_aware) {

      // If the ime window is not marked as active at this point, we must be
      // in the process of closing it down (in close_ime), and we don't want
      // to send the current composition string in that case.  But we do need
      // to return 0 to tell windows not to try to send the composition string
      // through WM_CHAR messages.
      if (!_ime_active) {
        return 0;
      }

      HIMC hIMC = ImmGetContext(hwnd);
      nassertr(hIMC != 0, 0);

      DWORD result_size = 0;
      static const int ime_buffer_size = 256;
      static const int ime_buffer_size_bytes = ime_buffer_size / sizeof(wchar_t);
      wchar_t ime_buffer[ime_buffer_size];
      size_t cursor_pos, delta_start;

      if (lparam & GCS_RESULTSTR) {
        result_size = ImmGetCompositionStringW(hIMC, GCS_RESULTSTR,
                                               ime_buffer, ime_buffer_size_bytes);
        size_t num_chars = result_size / sizeof(wchar_t);
        for (size_t i = 0; i < num_chars; ++i) {
          _input->keystroke(ime_buffer[i]);
        }
      }

      if (lparam & GCS_COMPSTR) {
        result_size = ImmGetCompositionStringW(hIMC, GCS_CURSORPOS, nullptr, 0);
        cursor_pos = result_size & 0xffff;

        result_size = ImmGetCompositionStringW(hIMC, GCS_DELTASTART, nullptr, 0);
        delta_start = result_size & 0xffff;
        result_size = ImmGetCompositionStringW(hIMC, GCS_COMPSTR, ime_buffer, ime_buffer_size);
        size_t num_chars = result_size / sizeof(wchar_t);

        _input->candidate(wstring(ime_buffer, num_chars),
                          std::min(cursor_pos, delta_start),
                          std::max(cursor_pos, delta_start),
                          cursor_pos);
      }
      ImmReleaseContext(hwnd, hIMC);
    }
    break;

  case WM_CHAR:
    // Ignore WM_CHAR messages if we have the IME open, since everything will
    // come in through WM_IME_COMPOSITION.  (It's supposed to come in through
    // WM_CHAR, too, but there seems to be a bug in Win2000 in that it only
    // sends question mark characters through here.)

    // Actually, probably that "bug" was due to the fact that we were
    // previously using the ANSI versions of RegisterClass etc., in which case
    // the actual value passed to WM_CHAR seems to be poorly defined.  Now we
    // are using RegisterClassW etc., which means WM_CHAR is absolutely
    // supposed to be utf-16.
    if (!_ime_open) {
      _input->keystroke(wparam);
    }
    break;

  case WM_SYSKEYDOWN:
    if (_lost_keypresses) {
      resend_lost_keypresses();
    }
    if (windisplay_cat.is_debug()) {
      windisplay_cat.debug()
        << "syskeydown: " << wparam << " (" << lookup_key(wparam) << ")\n";
    }
    {
      // Alt and F10 are sent as WM_SYSKEYDOWN instead of WM_KEYDOWN want to
      // use defwindproc on Alt syskey so std windows cmd Alt-F4 works, etc
      POINT point;
      GetCursorPos(&point);
      ScreenToClient(hwnd, &point);
      handle_keypress(lookup_key(wparam), point.x, point.y,
                      get_message_time());

      if ((lparam & 0x40000000) == 0) {
        handle_raw_keypress(lookup_raw_key(lparam), get_message_time());
      }

/*
 * wparam does not contain leftright information for SHIFT, CONTROL, or ALT,
 * so we have to track their status and do the right thing.  We'll send the
 * leftright specific key event along with the general key event.  Key
 * repeating is not being handled consistently for LALT and RALT, but from
 * comments below, it's only being handled the way it is for backspace, so
 * we'll leave it as is.
 */
      if (wparam == VK_MENU) {
        if ((GetKeyState(VK_LMENU) & 0x8000) != 0 && ! _lalt_down) {
          handle_keypress(KeyboardButton::lalt(), point.x, point.y,
                          get_message_time());
          _lalt_down = true;
        }
        if ((GetKeyState(VK_RMENU) & 0x8000) != 0 && ! _ralt_down) {
          handle_keypress(KeyboardButton::ralt(), point.x, point.y,
                          get_message_time());
          _ralt_down = true;
        }
      }
      if (wparam == VK_F10) {
        // bypass default windproc F10 behavior (it activates the main menu,
        // but we have none)
        return 0;
      }
    }
    break;

  case WM_SYSCOMMAND:
    if (wparam == SC_KEYMENU) {
      // if Alt is released (alone wo other keys), defwindproc will send this
      // command, which will 'activate' the title bar menu (we have none) and
      // give focus to it.  we don't want this to happen, so kill this msg.

      // Note that the WM_SYSKEYUP message for Alt has already been sent (if
      // it is going to be), so ignoring this special message does no harm.
      return 0;
    }
    break;

  case WM_KEYDOWN:
    if (_lost_keypresses) {
      resend_lost_keypresses();
    }
    if (windisplay_cat.is_debug()) {
      windisplay_cat.debug()
        << "keydown: " << wparam << " (" << lookup_key(wparam) << ")\n";
    }

    // If this bit is not zero, this is just a keyrepeat echo; we ignore these
    // for handle_keypress (we respect keyrepeat only for handle_keystroke).
    if ((lparam & 0x40000000) == 0) {
      POINT point;
      GetCursorPos(&point);
      ScreenToClient(hwnd, &point);
      handle_keypress(lookup_key(wparam), point.x, point.y,
                      get_message_time());
      handle_raw_keypress(lookup_raw_key(lparam), get_message_time());

      // wparam does not contain leftright information for SHIFT, CONTROL, or
      // ALT, so we have to track their status and do the right thing.  We'll
      // send the leftright specific key event along with the general key
      // event.
      if (wparam == VK_SHIFT) {
        if ((GetKeyState(VK_LSHIFT) & 0x8000) != 0 && ! _lshift_down) {
          handle_keypress(KeyboardButton::lshift(), point.x, point.y,
                          get_message_time());
          _lshift_down = true;
        }
        if ((GetKeyState(VK_RSHIFT) & 0x8000) != 0 && ! _rshift_down) {
          handle_keypress(KeyboardButton::rshift(), point.x, point.y,
                          get_message_time());
          _rshift_down = true;
        }
      } else if(wparam == VK_CONTROL) {
        if ((GetKeyState(VK_LCONTROL) & 0x8000) != 0 && ! _lcontrol_down) {
          handle_keypress(KeyboardButton::lcontrol(), point.x, point.y,
                          get_message_time());
          _lcontrol_down = true;
        }
        if ((GetKeyState(VK_RCONTROL) & 0x8000) != 0 && ! _rcontrol_down) {
          handle_keypress(KeyboardButton::rcontrol(), point.x, point.y,
                          get_message_time());
          _rcontrol_down = true;
        }
      }

      // Handle Cntrl-V paste from clipboard.  Is there a better way to detect
      // this hotkey?
      if ((wparam=='V') && (GetKeyState(VK_CONTROL) < 0) &&
          !_input_devices.empty()) {
        HGLOBAL hglb;
        char *lptstr;

        if (IsClipboardFormatAvailable(CF_TEXT) && OpenClipboard(nullptr)) {
          // Maybe we should support CF_UNICODETEXT if it is available too?
          hglb = GetClipboardData(CF_TEXT);
          if (hglb!=nullptr) {
            lptstr = (char *) GlobalLock(hglb);
            if (lptstr != nullptr)  {
              char *pChar;
              for (pChar = lptstr; *pChar; pChar++) {
                _input->keystroke((uchar)*pChar);
              }
              GlobalUnlock(hglb);
            }
          }
          CloseClipboard();
        }
      }
    } else {
      // Actually, for now we'll respect the repeat anyway, just so we support
      // backspace properly.  Rethink later.
      POINT point;
      GetCursorPos(&point);
      ScreenToClient(hwnd, &point);
      handle_keypress(lookup_key(wparam), point.x, point.y,
                      get_message_time());

/*
 * wparam does not contain leftright information for SHIFT, CONTROL, or ALT,
 * so we have to track their status and do the right thing.  We'll send the
 * leftright specific key event along with the general key event.  If the user
 * presses LSHIFT and then RSHIFT, the RSHIFT event will come in with the
 * keyrepeat flag on (i.e.  it will end up in this block).  The logic below
 * should detect this correctly and only send the RSHIFT event.  Note that the
 * CONTROL event will be sent twice, once for each keypress.  Since keyrepeats
 * are currently being sent simply as additional keypress events, that should
 * be okay for now.
 */
      if (wparam == VK_SHIFT) {
        if (((GetKeyState(VK_LSHIFT) & 0x8000) != 0) && ! _lshift_down ) {
          handle_keypress(KeyboardButton::lshift(), point.x, point.y,
                          get_message_time());
          _lshift_down = true;
        } else if (((GetKeyState(VK_RSHIFT) & 0x8000) != 0) && ! _rshift_down ) {
          handle_keypress(KeyboardButton::rshift(), point.x, point.y,
                          get_message_time());
          _rshift_down = true;
        } else {
          if ((GetKeyState(VK_LSHIFT) & 0x8000) != 0) {
            handle_keypress(KeyboardButton::lshift(), point.x, point.y,
                            get_message_time());
          }
          if ((GetKeyState(VK_RSHIFT) & 0x8000) != 0) {
            handle_keypress(KeyboardButton::rshift(), point.x, point.y,
                            get_message_time());
          }
        }
      } else if(wparam == VK_CONTROL) {
        if (((GetKeyState(VK_LCONTROL) & 0x8000) != 0) && ! _lcontrol_down ) {
          handle_keypress(KeyboardButton::lcontrol(), point.x, point.y,
                          get_message_time());
          _lcontrol_down = true;
        } else if (((GetKeyState(VK_RCONTROL) & 0x8000) != 0) && ! _rcontrol_down ) {
          handle_keypress(KeyboardButton::rcontrol(), point.x, point.y,
                          get_message_time());
          _rcontrol_down = true;
        } else {
          if ((GetKeyState(VK_LCONTROL) & 0x8000) != 0) {
            handle_keypress(KeyboardButton::lcontrol(), point.x, point.y,
                            get_message_time());
          }
          if ((GetKeyState(VK_RCONTROL) & 0x8000) != 0) {
            handle_keypress(KeyboardButton::rcontrol(), point.x, point.y,
                            get_message_time());
          }
        }
      }
    }
    break;

  case WM_SYSKEYUP:
  case WM_KEYUP:
    if (_lost_keypresses) {
      resend_lost_keypresses();
    }
    if (windisplay_cat.is_debug()) {
      windisplay_cat.debug()
        << "keyup: " << wparam << " (" << lookup_key(wparam) << ")\n";
    }
    handle_keyrelease(lookup_key(wparam), get_message_time());
    handle_raw_keyrelease(lookup_raw_key(lparam), get_message_time());

    // wparam does not contain leftright information for SHIFT, CONTROL, or
    // ALT, so we have to track their status and do the right thing.  We'll
    // send the leftright specific key event along with the general key event.
    if (wparam == VK_SHIFT) {
      if ((GetKeyState(VK_LSHIFT) & 0x8000) == 0 && _lshift_down) {
        handle_keyrelease(KeyboardButton::lshift(), get_message_time());
        _lshift_down = false;
      }
      if ((GetKeyState(VK_RSHIFT) & 0x8000) == 0 && _rshift_down) {
        handle_keyrelease(KeyboardButton::rshift(), get_message_time());
        _rshift_down = false;
      }
    } else if(wparam == VK_CONTROL) {
      if ((GetKeyState(VK_LCONTROL) & 0x8000) == 0 && _lcontrol_down) {
        handle_keyrelease(KeyboardButton::lcontrol(), get_message_time());
        _lcontrol_down = false;
      }
      if ((GetKeyState(VK_RCONTROL) & 0x8000) == 0 && _rcontrol_down) {
        handle_keyrelease(KeyboardButton::rcontrol(), get_message_time());
        _rcontrol_down = false;
      }
    } else if(wparam == VK_MENU) {
      if ((GetKeyState(VK_LMENU) & 0x8000) == 0 && _lalt_down) {
        handle_keyrelease(KeyboardButton::lalt(), get_message_time());
        _lalt_down = false;
      }
      if ((GetKeyState(VK_RMENU) & 0x8000) == 0 && _ralt_down) {
        handle_keyrelease(KeyboardButton::ralt(), get_message_time());
        _ralt_down = false;
      }
    }
    break;

  case WM_KILLFOCUS:
    if (windisplay_cat.is_debug()) {
      windisplay_cat.debug()
        << "killfocus\n";
    }

    _input->focus_lost(get_message_time());
    properties.set_foreground(false);
    system_changed_properties(properties);
    break;

  case WM_SETFOCUS:
    // You would think that this would be a good time to call
    // resend_lost_keypresses(), but it turns out that we get WM_SETFOCUS
    // slightly before Windows starts resending key updown events to us.

/*
 * In particular, if the user restored focus using alt-tab, then at this point
 * the keyboard state will indicate that both the alt and tab keys are held
 * down.  However, there is a small window of opportunity for the user to
 * release these keys before Windows starts telling us about keyup events.
 * Thus, if we record the fact that alt and tab are being held down now, we
 * may miss the keyup events for them, and they can get "stuck" down.
 */

    // So we have to defer calling resend_lost_keypresses() until we know
    // Windows is ready to send us key updown events.  I don't know when we
    // can guarantee that, except when we actually do start to receive key
    // updown events, so that call is made there.

    if (windisplay_cat.is_debug()) {
      windisplay_cat.debug()
        << "setfocus\n";
    }

    if (_lost_keypresses) {
      resend_lost_keypresses();
    }

    properties.set_foreground(true);
    system_changed_properties(properties);
    break;

  case PM_ACTIVE:
    if (windisplay_cat.is_debug()) {
      windisplay_cat.debug()
        << "PM_ACTIVE\n";
    }
    properties.set_foreground(true);
    system_changed_properties(properties);
    break;

  case PM_INACTIVE:
    if (windisplay_cat.is_debug()) {
      windisplay_cat.debug()
        << "PM_INACTIVE\n";
    }
    properties.set_foreground(false);
    system_changed_properties(properties);
    break;

  case WM_DPICHANGED:
    // The window moved to a monitor of different DPI, or someone changed the
    // DPI setting in the configuration panel.
    if (windisplay_cat.is_debug()) {
      windisplay_cat.debug() << "DPI changed to " << LOWORD(wparam);

      if (LOWORD(wparam) != HIWORD(wparam)) {
        windisplay_cat.debug(false) << "x" << HIWORD(wparam) << "\n";
      } else {
        windisplay_cat.debug(false) << "\n";
      }
    }
    // Resize the window if requested to match the new DPI. Obviously, don't
    // do this if a fixed size was requested.
    if (!_properties.get_fixed_size() && dpi_window_resize) {
      RECT &rect = *(LPRECT)lparam;
      SetWindowPos(_hWnd, HWND_TOP, rect.left, rect.top,
                   rect.right - rect.left, rect.bottom - rect.top,
                   SWP_NOZORDER | SWP_NOACTIVATE);
    }
    break;

  case WM_TOUCH:
    _num_touches = LOWORD(wparam);
    if (_num_touches > MAX_TOUCHES) {
      _num_touches = MAX_TOUCHES;
    }
    if (pGetTouchInputInfo != 0) {
      pGetTouchInputInfo((HTOUCHINPUT)lparam, _num_touches, _touches, sizeof(TOUCHINPUT));
      pCloseTouchInputHandle((HTOUCHINPUT)lparam);
    }
    break;
  }

  // do custom messages processing if any has been set
  for ( WinProcClasses::iterator it=_window_proc_classes.begin() ; it != _window_proc_classes.end(); it++ ){
      (*it)->wnd_proc(this, hwnd, msg, wparam, lparam);
  }

  return DefWindowProcW(hwnd, msg, wparam, lparam);
}


/**
 * This is attached to the window class for all WinGraphicsWindow windows; it
 * is called to handle window events.
 */
LONG WINAPI WinGraphicsWindow::
static_window_proc(HWND hwnd, UINT msg, WPARAM wparam, LPARAM lparam) {
  // Look up the window in our global map.
  WindowHandles::const_iterator wi;
  wi = _window_handles.find(hwnd);
  if (wi != _window_handles.end()) {
    // We found the window.
    return (*wi).second->window_proc(hwnd, msg, wparam, lparam);
  }

  // The window wasn't in the map; we must be creating it right now.
  if (_creating_window != nullptr) {
    return _creating_window->window_proc(hwnd, msg, wparam, lparam);
  }

  // Oops, we weren't creating a window!  Don't know how to handle the
  // message, so just pass it on to Windows to deal with it.
  return DefWindowProcW(hwnd, msg, wparam, lparam);
}

/**
 * Handles one event from the message queue.
 */
void WinGraphicsWindow::
process_1_event() {
  MSG msg;

  if (!GetMessage(&msg, nullptr, 0, 0)) {
    // WM_QUIT received.  We need a cleaner way to deal with this.
    // DestroyAllWindows(false);
    exit(msg.wParam);  // this will invoke AtExitFn
  }

  // Translate virtual key messages
  TranslateMessage(&msg);
  // Call window_proc
  DispatchMessage(&msg);
}

/**
 * Called when the keyboard focus has been restored to the window after it has
 * been lost for a time, this rechecks the keyboard state and generates key
 * up/down messages for keys that have changed state in the meantime.
 */
void WinGraphicsWindow::
resend_lost_keypresses() {
  nassertv(_lost_keypresses);
  // This is now a no-op.  Not sure we really want to generate new "down" or
  // "resume" events for keys that were held while the window focus is
  // restored.

  _lost_keypresses = false;
}

/**
 * Changes _cursor_window from its current value to the indicated value.  This
 * also changes the cursor properties appropriately.
 */
void WinGraphicsWindow::
update_cursor_window(WinGraphicsWindow *to_window) {
  bool hide_cursor = false;
  if (to_window == nullptr) {
    // We are leaving a graphics window; we should restore the Win2000
    // effects.
    if (_got_saved_params) {
      SystemParametersInfo(SPI_SETMOUSETRAILS, 0,
                           (PVOID)_saved_mouse_trails, 0);
      SystemParametersInfo(SPI_SETCURSORSHADOW, 0,
                           (PVOID)_saved_cursor_shadow, 0);
      SystemParametersInfo(SPI_SETMOUSEVANISH, 0,
                           (PVOID)_saved_mouse_vanish, 0);
      _got_saved_params = false;
    }

  } else {
    const WindowProperties &to_props = to_window->get_properties();
    hide_cursor = to_props.get_cursor_hidden();

    // We are entering a graphics window; we should save and disable the
    // Win2000 effects.  These don't work at all well over a 3-D window.

    // These parameters are only defined for Win2000XP, but they should just
    // cause a silent error on earlier OS's, which is OK.
    if (!_got_saved_params) {
      SystemParametersInfo(SPI_GETMOUSETRAILS, 0,
                           &_saved_mouse_trails, 0);
      SystemParametersInfo(SPI_GETCURSORSHADOW, 0,
                           &_saved_cursor_shadow, 0);
      SystemParametersInfo(SPI_GETMOUSEVANISH, 0,
                           &_saved_mouse_vanish, 0);
      _got_saved_params = true;

      SystemParametersInfo(SPI_SETMOUSETRAILS, 0, (PVOID)0, 0);
      SystemParametersInfo(SPI_SETCURSORSHADOW, 0, (PVOID)false, 0);
      SystemParametersInfo(SPI_SETMOUSEVANISH, 0, (PVOID)false, 0);
    }

    SetCursor(to_window->_cursor);
  }

  hide_or_show_cursor(hide_cursor);

  _cursor_window = to_window;
}

/**
 * Hides or shows the mouse cursor according to the indicated parameter.  This
 * is normally called when the mouse wanders into or out of a window with the
 * cursor_hidden properties.
 */
void WinGraphicsWindow::
hide_or_show_cursor(bool hide_cursor) {
  if (hide_cursor) {
    if (!_cursor_hidden) {
      ShowCursor(false);
      _cursor_hidden = true;
    }
  } else {
    if (_cursor_hidden) {
      ShowCursor(true);
      _cursor_hidden = false;
    }
  }
}

// don't pick any video modes < MIN_REFRESH_RATE Hz
#define MIN_REFRESH_RATE 60
// EnumDisplaySettings may indicate 0 or 1 for refresh rate, which means use
// driver default rate (assume its >min_refresh_rate)
#define ACCEPTABLE_REFRESH_RATE(RATE) ((RATE >= MIN_REFRESH_RATE) || (RATE==0) || (RATE==1))

/**
 * Looks for a fullscreen mode that meets the specified size and bitdepth
 * requirements.  Returns true if a suitable mode is found, false otherwise.
 */
bool WinGraphicsWindow::
find_acceptable_display_mode(DWORD dwWidth, DWORD dwHeight, DWORD bpp,
                             DEVMODE &dm) {

  // Get the current mode.  We'll try to match the refresh rate.
  DEVMODE cur_dm;
  ZeroMemory(&cur_dm, sizeof(cur_dm));
  cur_dm.dmSize = sizeof(cur_dm);
  EnumDisplaySettings(nullptr, ENUM_CURRENT_SETTINGS, &cur_dm);

  int modenum = 0;
  int saved_modenum = -1;

  while (1) {
    ZeroMemory(&dm, sizeof(dm));
    dm.dmSize = sizeof(dm);

    if (!EnumDisplaySettings(nullptr, modenum, &dm)) {
      break;
    }

    if ((dm.dmPelsWidth == dwWidth) && (dm.dmPelsHeight == dwHeight) &&
        (dm.dmBitsPerPel == bpp)) {
      // If this also matches in refresh rate, we're done here.  Otherwise,
      // save this as a second choice for later.
      if (dm.dmDisplayFrequency == cur_dm.dmDisplayFrequency) {
        return true;
      } else if (saved_modenum == -1) {
        saved_modenum = modenum;
      }
    }
    modenum++;
  }

  // Failed to find an exact match, but we do have a match that didn't match
  // the refresh rate.
  if (saved_modenum != -1) {
    ZeroMemory(&dm, sizeof(dm));
    dm.dmSize = sizeof(dm);

    if (EnumDisplaySettings(nullptr, saved_modenum, &dm)) {
      return true;
    }
  }

  return false;
}

/**
 * Pops up a dialog box with the indicated Windows error message ID (or the
 * last error message generated) for meaningful display to the user.
 */
void WinGraphicsWindow::
show_error_message(DWORD message_id) {
  LPTSTR message_buffer;

  if (message_id == 0) {
    message_id = GetLastError();
  }

  FormatMessage(FORMAT_MESSAGE_ALLOCATE_BUFFER | FORMAT_MESSAGE_FROM_SYSTEM,
                nullptr, message_id,
                MAKELANGID(LANG_NEUTRAL, SUBLANG_DEFAULT), //The user default language
                (LPTSTR)&message_buffer,  // the weird ptrptr->ptr cast is intentional, see FORMAT_MESSAGE_ALLOCATE_BUFFER
                1024, nullptr);
  MessageBox(GetDesktopWindow(), message_buffer, _T(errorbox_title), MB_OK);
  windisplay_cat.fatal() << "System error msg: " << message_buffer << endl;
  LocalFree(message_buffer);
}

/**
 *
 */
void WinGraphicsWindow::
handle_keypress(ButtonHandle key, int x, int y, double time) {
  _input->set_pointer_in_window(x, y);
  if (key != ButtonHandle::none()) {
    _input->button_down(key, time);
  }
}

/**
 * Indicates we detected a key was already down when the focus is restored to
 * the window.  Mainly useful for tracking the state of modifier keys.
 */
void WinGraphicsWindow::
handle_keyresume(ButtonHandle key, double time) {
  if (key != ButtonHandle::none()) {
    _input->button_resume_down(key, time);
  }
}

/**
 *
 */
void WinGraphicsWindow::
handle_keyrelease(ButtonHandle key, double time) {
  if (key != ButtonHandle::none()) {
    _input->button_up(key, time);
  }
}

/**
 *
 */
void WinGraphicsWindow::
handle_raw_keypress(ButtonHandle key, double time) {
  if (key != ButtonHandle::none()) {
    _input->raw_button_down(key, time);
  }
}

/**
 *
 */
void WinGraphicsWindow::
handle_raw_keyrelease(ButtonHandle key, double time) {
  if (key != ButtonHandle::none()) {
    _input->raw_button_up(key, time);
  }
}

/**
 * Translates the keycode reported by Windows to an appropriate Panda
 * ButtonHandle.
 */
ButtonHandle WinGraphicsWindow::
lookup_key(WPARAM wparam) const {
  // First, check for a few buttons that we filter out when the IME window is
  // open.
  if (!_ime_active) {
    switch(wparam) {
    case VK_BACK: return KeyboardButton::backspace();
    case VK_DELETE: return KeyboardButton::del();
    case VK_ESCAPE: return KeyboardButton::escape();
    case VK_SPACE: return KeyboardButton::space();
    case VK_UP: return KeyboardButton::up();
    case VK_DOWN: return KeyboardButton::down();
    case VK_LEFT: return KeyboardButton::left();
    case VK_RIGHT: return KeyboardButton::right();
    }
  }

  // Now check for the rest of the buttons, including the ones that we allow
  // through even when the IME window is open.
  switch(wparam) {
  case VK_TAB: return KeyboardButton::tab();
  case VK_PRIOR: return KeyboardButton::page_up();
  case VK_NEXT: return KeyboardButton::page_down();
  case VK_HOME: return KeyboardButton::home();
  case VK_END: return KeyboardButton::end();
  case VK_F1: return KeyboardButton::f1();
  case VK_F2: return KeyboardButton::f2();
  case VK_F3: return KeyboardButton::f3();
  case VK_F4: return KeyboardButton::f4();
  case VK_F5: return KeyboardButton::f5();
  case VK_F6: return KeyboardButton::f6();
  case VK_F7: return KeyboardButton::f7();
  case VK_F8: return KeyboardButton::f8();
  case VK_F9: return KeyboardButton::f9();
  case VK_F10: return KeyboardButton::f10();
  case VK_F11: return KeyboardButton::f11();
  case VK_F12: return KeyboardButton::f12();
  case VK_INSERT: return KeyboardButton::insert();
  case VK_CAPITAL: return KeyboardButton::caps_lock();
  case VK_NUMLOCK: return KeyboardButton::num_lock();
  case VK_SCROLL: return KeyboardButton::scroll_lock();
  case VK_PAUSE: return KeyboardButton::pause();
  case VK_SNAPSHOT: return KeyboardButton::print_screen();

  case VK_SHIFT: return KeyboardButton::shift();
  case VK_LSHIFT: return KeyboardButton::lshift();
  case VK_RSHIFT: return KeyboardButton::rshift();

  case VK_CONTROL: return KeyboardButton::control();
  case VK_LCONTROL: return KeyboardButton::lcontrol();
  case VK_RCONTROL: return KeyboardButton::rcontrol();

  case VK_MENU: return KeyboardButton::alt();
  case VK_LMENU: return KeyboardButton::lalt();
  case VK_RMENU: return KeyboardButton::ralt();

  default:
    int key = MapVirtualKey(wparam, 2);
    if (isascii(key) && key != 0) {
      // We used to try to remap lowercase to uppercase keys here based on the
      // state of the shift andor caps lock keys.  But that's a mistake, and
      // doesn't allow for international or user-defined keyboards; let
      // Windows do that mapping.

      // Nowadays, we make a distinction between a "button" and a "keystroke".
      // A button corresponds to a physical button on the keyboard and has a
      // down and up event associated.  A keystroke may or may not correspond
      // to a physical button, but will be some Unicode character and will not
      // have a corresponding up event.
      return KeyboardButton::ascii_key(tolower(key));
    }
    break;
  }
  return ButtonHandle::none();
}

/**
 * Translates the scancode reported by Windows to an appropriate Panda
 * ButtonHandle.
 */
ButtonHandle WinGraphicsWindow::
lookup_raw_key(LPARAM lparam) const {
  unsigned char vsc = (lparam & 0xff0000) >> 16;

  if (lparam & 0x1000000) {
    // Extended keys
    switch (vsc) {
    case 28: return KeyboardButton::enter();
    case 29: return KeyboardButton::rcontrol();
    case 53: return KeyboardButton::ascii_key('/');
    case 55: return KeyboardButton::print_screen();
    case 56: return KeyboardButton::ralt();
    case 69: return KeyboardButton::num_lock();
    case 71: return KeyboardButton::home();
    case 72: return KeyboardButton::up();
    case 73: return KeyboardButton::page_up();
    case 75: return KeyboardButton::left();
    case 77: return KeyboardButton::right();
    case 79: return KeyboardButton::end();
    case 80: return KeyboardButton::down();
    case 81: return KeyboardButton::page_down();
    case 82: return KeyboardButton::insert();
    case 83: return KeyboardButton::del();
    case 91: return KeyboardButton::lmeta();
    case 92: return KeyboardButton::rmeta();
    case 93: return KeyboardButton::menu();
    }
  }

  if (vsc <= 83) {
    static ButtonHandle raw_map[] = {
      ButtonHandle::none(),
      KeyboardButton::escape(),
      KeyboardButton::ascii_key('1'),
      KeyboardButton::ascii_key('2'),
      KeyboardButton::ascii_key('3'),
      KeyboardButton::ascii_key('4'),
      KeyboardButton::ascii_key('5'),
      KeyboardButton::ascii_key('6'),
      KeyboardButton::ascii_key('7'),
      KeyboardButton::ascii_key('8'),
      KeyboardButton::ascii_key('9'),
      KeyboardButton::ascii_key('0'),
      KeyboardButton::ascii_key('-'),
      KeyboardButton::ascii_key('='),
      KeyboardButton::backspace(),
      KeyboardButton::tab(),
      KeyboardButton::ascii_key('q'),
      KeyboardButton::ascii_key('w'),
      KeyboardButton::ascii_key('e'),
      KeyboardButton::ascii_key('r'),
      KeyboardButton::ascii_key('t'),
      KeyboardButton::ascii_key('y'),
      KeyboardButton::ascii_key('u'),
      KeyboardButton::ascii_key('i'),
      KeyboardButton::ascii_key('o'),
      KeyboardButton::ascii_key('p'),
      KeyboardButton::ascii_key('['),
      KeyboardButton::ascii_key(']'),
      KeyboardButton::enter(),
      KeyboardButton::lcontrol(),
      KeyboardButton::ascii_key('a'),
      KeyboardButton::ascii_key('s'),
      KeyboardButton::ascii_key('d'),
      KeyboardButton::ascii_key('f'),
      KeyboardButton::ascii_key('g'),
      KeyboardButton::ascii_key('h'),
      KeyboardButton::ascii_key('j'),
      KeyboardButton::ascii_key('k'),
      KeyboardButton::ascii_key('l'),
      KeyboardButton::ascii_key(';'),
      KeyboardButton::ascii_key('\''),
      KeyboardButton::ascii_key('`'),
      KeyboardButton::lshift(),
      KeyboardButton::ascii_key('\\'),
      KeyboardButton::ascii_key('z'),
      KeyboardButton::ascii_key('x'),
      KeyboardButton::ascii_key('c'),
      KeyboardButton::ascii_key('v'),
      KeyboardButton::ascii_key('b'),
      KeyboardButton::ascii_key('n'),
      KeyboardButton::ascii_key('m'),
      KeyboardButton::ascii_key(','),
      KeyboardButton::ascii_key('.'),
      KeyboardButton::ascii_key('/'),
      KeyboardButton::rshift(),
      KeyboardButton::ascii_key('*'),
      KeyboardButton::lalt(),
      KeyboardButton::space(),
      KeyboardButton::caps_lock(),
      KeyboardButton::f1(),
      KeyboardButton::f2(),
      KeyboardButton::f3(),
      KeyboardButton::f4(),
      KeyboardButton::f5(),
      KeyboardButton::f6(),
      KeyboardButton::f7(),
      KeyboardButton::f8(),
      KeyboardButton::f9(),
      KeyboardButton::f10(),
      KeyboardButton::pause(),
      KeyboardButton::scroll_lock(),
      KeyboardButton::ascii_key('7'),
      KeyboardButton::ascii_key('8'),
      KeyboardButton::ascii_key('9'),
      KeyboardButton::ascii_key('-'),
      KeyboardButton::ascii_key('4'),
      KeyboardButton::ascii_key('5'),
      KeyboardButton::ascii_key('6'),
      KeyboardButton::ascii_key('+'),
      KeyboardButton::ascii_key('1'),
      KeyboardButton::ascii_key('2'),
      KeyboardButton::ascii_key('3'),
      KeyboardButton::ascii_key('0'),
      KeyboardButton::ascii_key('.')
    };
    return raw_map[vsc];
  }

  // A few additional keys don't fit well in the above table.
  switch (vsc) {
  case 87: return KeyboardButton::f11();
  case 88: return KeyboardButton::f12();
  default: return ButtonHandle::none();
  }
}

/**
 * Returns a ButtonMap containing the association between raw buttons and
 * virtual buttons.
 *
 * Note that on Windows, the pause button and numpad keys are not mapped
 * reliably.
 */
ButtonMap *WinGraphicsWindow::
get_keyboard_map() const {
  ButtonMap *map = new ButtonMap;

  wchar_t text[256];
  UINT vsc = 0;
  unsigned short ex_vsc[] = {0x57, 0x58,
    0x011c, 0x011d, 0x0135, 0x0137, 0x0138, 0x0145, 0x0147, 0x0148, 0x0149, 0x014b, 0x014d, 0x014f, 0x0150, 0x0151, 0x0152, 0x0153, 0x015b, 0x015c, 0x015d};

  for (int k = 1; k < 84 + 17; ++k) {
    if (k >= 84) {
      vsc = ex_vsc[k - 84];
    } else {
      vsc = k;
    }

    UINT lparam = vsc << 16;
    ButtonHandle raw_button = lookup_raw_key(lparam);
    if (raw_button == ButtonHandle::none()) {
      continue;
    }

    ButtonHandle button;
    if (vsc == 0x45) {
      button = KeyboardButton::pause();

    } else if (vsc >= 0x47 && vsc <= 0x53) {
      // The numpad keys are not mapped correctly, see KB72583
      button = raw_button;

    } else {
      if (vsc == 0x145) {
        // Don't ask why - I have no idea.
        vsc = 0x45;
      }
      if (vsc & 0x0100) {
        // MapVirtualKey recognizes extended codes differently.
        vsc ^= 0xe100;
      }

      UINT vk = MapVirtualKeyA(vsc, MAPVK_VSC_TO_VK_EX);
      button = lookup_key(vk);
      //if (button == ButtonHandle::none()) {
      //  continue;
      //}
    }

    int len = GetKeyNameTextW(lparam, text, 256);
    TextEncoder enc;
    enc.set_wtext(wstring(text, len));
    map->map_button(raw_button, button, enc.get_text());
  }

  return map;
}

/**
 *
 */
void WinGraphicsWindow::
handle_raw_input(HRAWINPUT hraw) {
  LPBYTE lpb;
  UINT dwSize;

  if (hraw == 0) {
    return;
  }
  if (GetRawInputData(hraw, RID_INPUT, nullptr, &dwSize, sizeof(RAWINPUTHEADER)) == -1) {
    return;
  }

  lpb = (LPBYTE)alloca(sizeof(LPBYTE) * dwSize);
  if (lpb == nullptr) {
    return;
  }

  if (GetRawInputData(hraw, RID_INPUT, lpb, &dwSize, sizeof(RAWINPUTHEADER)) != dwSize) {
    return;
  }

  RAWINPUT *raw = (RAWINPUT *)lpb;
  if (raw->header.hDevice == 0) {
    return;
  }

  for (size_t i = 1; i < _input_devices.size(); ++i) {
    if (_input_device_handle[i] == raw->header.hDevice) {
      PT(GraphicsWindowInputDevice) input =
        DCAST(GraphicsWindowInputDevice, _input_devices[i]);

      int adjx = raw->data.mouse.lLastX;
      int adjy = raw->data.mouse.lLastY;

      if (raw->data.mouse.usFlags & MOUSE_MOVE_ABSOLUTE) {
        input->set_pointer_in_window(adjx, adjy);
      } else {
        input->pointer_moved(adjx, adjy);
      }

      if (raw->data.mouse.usButtonFlags & RI_MOUSE_BUTTON_1_DOWN) {
        input->button_down(MouseButton::button(0), get_message_time());
      }
      if (raw->data.mouse.usButtonFlags & RI_MOUSE_BUTTON_1_UP) {
        input->button_up(MouseButton::button(0), get_message_time());
      }
      if (raw->data.mouse.usButtonFlags & RI_MOUSE_BUTTON_2_DOWN) {
        input->button_down(MouseButton::button(2), get_message_time());
      }
      if (raw->data.mouse.usButtonFlags & RI_MOUSE_BUTTON_2_UP) {
        input->button_up(MouseButton::button(2), get_message_time());
      }
      if (raw->data.mouse.usButtonFlags & RI_MOUSE_BUTTON_3_DOWN) {
        input->button_down(MouseButton::button(1), get_message_time());
      }
      if (raw->data.mouse.usButtonFlags & RI_MOUSE_BUTTON_3_UP) {
        input->button_up(MouseButton::button(1), get_message_time());
      }
      if (raw->data.mouse.usButtonFlags & RI_MOUSE_BUTTON_4_DOWN) {
        input->button_down(MouseButton::button(3), get_message_time());
      }
      if (raw->data.mouse.usButtonFlags & RI_MOUSE_BUTTON_4_UP) {
        input->button_up(MouseButton::button(3), get_message_time());
      }
      if (raw->data.mouse.usButtonFlags & RI_MOUSE_BUTTON_5_DOWN) {
        input->button_down(MouseButton::button(4), get_message_time());
      }
      if (raw->data.mouse.usButtonFlags & RI_MOUSE_BUTTON_5_UP) {
        input->button_up(MouseButton::button(4), get_message_time());
      }
    }
  }
}

/**
 *
 */
bool WinGraphicsWindow::
handle_mouse_motion(int x, int y) {
  _input->set_pointer_in_window(x, y);
  return false;
}

/**
 *
 */
void WinGraphicsWindow::
handle_mouse_exit() {
  // note: 'mouse_motion' is considered the 'entry' event
  _input->set_pointer_out_of_window();
}

/**
 * Loads and returns an HICON corresponding to the indicated filename.  If the
 * file cannot be loaded, returns 0.
 */
HICON WinGraphicsWindow::
get_icon(const Filename &filename) {
  // First, look for the unresolved filename in our index.
  IconFilenames::iterator fi = _icon_filenames.find(filename);
  if (fi != _icon_filenames.end()) {
    return (HICON)((*fi).second);
  }

  // If it wasn't found, resolve the filename and search for that.

  // Since we have to use a Windows call to load the image from a filename, we
  // can't load a virtual file and we can't use the virtual file system.
  Filename resolved = filename;
  if (!resolved.resolve_filename(get_model_path())) {
    // The filename doesn't exist along the search path.
    if (resolved.is_fully_qualified() && resolved.exists()) {
      // But it does exist locally, so accept it.

    } else {
      windisplay_cat.warning()
        << "Could not find icon filename " << filename << "\n";
      return 0;
    }
  }
  fi = _icon_filenames.find(resolved);
  if (fi != _icon_filenames.end()) {
    _icon_filenames[filename] = (*fi).second;
    return (HICON)((*fi).second);
  }

  Filename os = resolved.to_os_specific();

  HANDLE h = LoadImage(nullptr, os.c_str(),
                       IMAGE_ICON, 0, 0, LR_LOADFROMFILE | LR_DEFAULTSIZE);
  if (h == 0) {
    windisplay_cat.warning()
      << "windows icon filename '" << os << "' could not be loaded!!\n";
  }

  _icon_filenames[filename] = h;
  _icon_filenames[resolved] = h;
  return (HICON)h;
}

/**
 * Loads and returns an HCURSOR corresponding to the indicated filename.  If
 * the file cannot be loaded, returns 0.
 */
HCURSOR WinGraphicsWindow::
get_cursor(const Filename &filename) {
  // The empty filename means to disable a custom cursor.
  if (filename.empty()) {
    return 0;
  }

  // First, look for the unresolved filename in our index.
  IconFilenames::iterator fi = _cursor_filenames.find(filename);
  if (fi != _cursor_filenames.end()) {
    return (HCURSOR)((*fi).second);
  }

  // If it wasn't found, resolve the filename and search for that.

  // Since we have to use a Windows call to load the image from a filename, we
  // can't load a virtual file and we can't use the virtual file system.
  Filename resolved = filename;
  if (!resolved.resolve_filename(get_model_path())) {
    // The filename doesn't exist.
    windisplay_cat.warning()
      << "Could not find cursor filename " << filename << "\n";
    return 0;
  }
  fi = _cursor_filenames.find(resolved);
  if (fi != _cursor_filenames.end()) {
    _cursor_filenames[filename] = (*fi).second;
    return (HCURSOR)((*fi).second);
  }

  Filename os = resolved.to_os_specific();

  HANDLE h = LoadImage(nullptr, os.c_str(),
                       IMAGE_CURSOR, 0, 0, LR_LOADFROMFILE);
  if (h == 0) {
    windisplay_cat.warning()
      << "windows cursor filename '" << os << "' could not be loaded!!\n";
    show_error_message();
  }

  _cursor_filenames[filename] = h;
  _cursor_filenames[resolved] = h;
  return (HCURSOR)h;
}

static HCURSOR get_cursor(const Filename &filename);

/**
 * Registers a Window class appropriate for the indicated properties.  This
 * class may be shared by multiple windows.
 */
const WinGraphicsWindow::WindowClass &WinGraphicsWindow::
register_window_class(const WindowProperties &props) {
  WindowClass wcreg(props);
  std::wostringstream wclass_name;
  wclass_name << L"WinGraphicsWindow" << _window_class_index;
  wcreg._name = wclass_name.str();

  std::pair<WindowClasses::iterator, bool> found = _window_classes.insert(wcreg);
  const WindowClass &wclass = (*found.first);

  if (!found.second) {
    // We have already created a window class.
    return wclass;
  }

  // We have not yet created this window class.
  _window_class_index++;

  WNDCLASSW wc;

  HINSTANCE instance = GetModuleHandle(nullptr);

  // Clear before filling in window structure!
  ZeroMemory(&wc, sizeof(wc));
  wc.style = CS_HREDRAW | CS_VREDRAW | CS_OWNDC;
  wc.lpfnWndProc = (WNDPROC)static_window_proc;
  wc.hInstance = instance;

  wc.hIcon = wclass._icon;

  wc.hbrBackground = (HBRUSH)GetStockObject(BLACK_BRUSH);
  wc.lpszMenuName = nullptr;
  wc.lpszClassName = wclass._name.c_str();

  if (!RegisterClassW(&wc)) {
    windisplay_cat.error()
      << "could not register window class " << wclass._name << "!" << endl;
    return wclass;
  }

  return wclass;
}

/**
 *
 */
WinGraphicsWindow::WinWindowHandle::
WinWindowHandle(WinGraphicsWindow *window, const WindowHandle &copy) :
  WindowHandle(copy),
  _window(window)
{
}

/**
 * Should be called by the WinGraphicsWindow's destructor, so that we don't
 * end up with a floating pointer should this object persist beyond the
 * lifespan of its window.
 */
void WinGraphicsWindow::WinWindowHandle::
clear_window() {
  _window = nullptr;
}

/**
 * Called on a child handle to deliver a keyboard button event generated in
 * the parent window.
 */
void WinGraphicsWindow::WinWindowHandle::
receive_windows_message(unsigned int msg, int wparam, int lparam) {
  if (_window != nullptr) {
    _window->receive_windows_message(msg, wparam, lparam);
  }
}


// pops up MsgBox wsystem error msg
void PrintErrorMessage(DWORD msgID) {
  LPTSTR pMessageBuffer;

  if (msgID==PRINT_LAST_ERROR)
    msgID=GetLastError();

  FormatMessage(FORMAT_MESSAGE_ALLOCATE_BUFFER | FORMAT_MESSAGE_FROM_SYSTEM,
                nullptr,msgID,
                MAKELANGID(LANG_NEUTRAL, SUBLANG_DEFAULT), //The user default language
                (LPTSTR) &pMessageBuffer,  // the weird ptrptr->ptr cast is intentional, see FORMAT_MESSAGE_ALLOCATE_BUFFER
                1024, nullptr);
  MessageBox(GetDesktopWindow(),pMessageBuffer,_T(errorbox_title),MB_OK);
  windisplay_cat.fatal() << "System error msg: " << pMessageBuffer << endl;
  LocalFree( pMessageBuffer );
}

void
ClearToBlack(HWND hWnd, const WindowProperties &props) {
  if (!props.has_origin()) {
    if (windisplay_cat.is_debug()) {
      windisplay_cat.debug()
        << "Skipping ClearToBlack, no origin specified yet.\n";
    }
    return;
  }

  if (windisplay_cat.is_debug()) {
    windisplay_cat.debug()
      << "ClearToBlack(" << hWnd << ", " << props << ")\n";
  }
  // clear to black
  HDC hDC=GetDC(hWnd);  // GetDC is not particularly fast.  if this needs to be super-quick, we should cache GetDC's hDC
  RECT clrRect = {
    props.get_x_origin(), props.get_y_origin(),
    props.get_x_origin() + props.get_x_size(),
    props.get_y_origin() + props.get_y_size()
  };
  FillRect(hDC,&clrRect,(HBRUSH)GetStockObject(BLACK_BRUSH));
  ReleaseDC(hWnd,hDC);
  GdiFlush();
}

/**
 * Fills view_rect with the coordinates of the client area of the indicated
 * window, converted to screen coordinates.
 */
void get_client_rect_screen(HWND hwnd, RECT *view_rect) {
  GetClientRect(hwnd, view_rect);

  POINT ul, lr;
  ul.x = view_rect->left;
  ul.y = view_rect->top;
  lr.x = view_rect->right;
  lr.y = view_rect->bottom;

  ClientToScreen(hwnd, &ul);
  ClientToScreen(hwnd, &lr);

  view_rect->left = ul.x;
  view_rect->top = ul.y;
  view_rect->right = lr.x;
  view_rect->bottom = lr.y;
}

/**
 * Adds the specified Windows proc event handler to be called whenever a
 * Windows event occurs.
 *
 */
void WinGraphicsWindow::add_window_proc( const GraphicsWindowProc* wnd_proc ){
  nassertv(wnd_proc != nullptr);
  _window_proc_classes.insert( (GraphicsWindowProc*)wnd_proc );
}

/**
 * Removes the specified Windows proc event handler.
 *
 */
void WinGraphicsWindow::remove_window_proc( const GraphicsWindowProc* wnd_proc ){
  nassertv(wnd_proc != nullptr);
  _window_proc_classes.erase( (GraphicsWindowProc*)wnd_proc );
}

/**
 * Removes all Windows proc event handlers.
 *
 */
void WinGraphicsWindow::clear_window_procs(){
  _window_proc_classes.clear();
}

/**
 * Returns whether this window supports adding of windows proc handlers.
 *
 */
bool WinGraphicsWindow::supports_window_procs() const{
  return true;
}

/**
 * Returns whether the specified event msg is a touch message.
 *
 */
bool WinGraphicsWindow::
is_touch_event(GraphicsWindowProcCallbackData *callbackData) {
  return callbackData->get_msg() == WM_TOUCH;
}

/**
 * Returns the current number of touches on this window.
 *
 */
int WinGraphicsWindow::
get_num_touches(){
  return _num_touches;
}

/**
 * Returns the TouchInfo object describing the specified touch.
 *
 */
TouchInfo WinGraphicsWindow::
get_touch_info(int index) {
  nassertr(index >= 0 && index < MAX_TOUCHES, TouchInfo());

  TOUCHINPUT ti = _touches[index];
  POINT point;
  point.x = TOUCH_COORD_TO_PIXEL(ti.x);
  point.y = TOUCH_COORD_TO_PIXEL(ti.y);
  ScreenToClient(_hWnd, &point);

  TouchInfo ret = TouchInfo();
  ret.set_x(point.x);
  ret.set_y(point.y);
  ret.set_id(ti.dwID);
  ret.set_flags(ti.dwFlags);
  return ret;
}<|MERGE_RESOLUTION|>--- conflicted
+++ resolved
@@ -136,19 +136,9 @@
     POINT cpos;
     if (device == 0 && result._in_window && GetCursorPos(&cpos) && ScreenToClient(_hWnd, &cpos)) {
       double time = ClockObject::get_global_clock()->get_real_time();
-<<<<<<< HEAD
-      RECT view_rect;
-      if (GetClientRect(_hWnd, &view_rect) && PtInRect(&view_rect, cpos)) {
-        result._in_window = true;
-        result._xpos = cpos.x;
-        result._ypos = cpos.y;
-        ((GraphicsWindowInputDevice *)_input_devices[0].p())->set_pointer_in_window(result._xpos, result._ypos, time);
-      }
-=======
       result._xpos = cpos.x;
       result._ypos = cpos.y;
-      ((GraphicsWindowInputDevice &)_input_devices[0]).set_pointer(result._in_window, result._xpos, result._ypos, time);
->>>>>>> b1fc8802
+      ((GraphicsWindowInputDevice &)_input_devices[0]).set_pointer_in_window(result._xpos, result._ypos, time);
     }
   }
   return result;
