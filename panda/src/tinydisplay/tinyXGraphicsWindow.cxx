--- conflicted
+++ resolved
@@ -195,11 +195,6 @@
     return;
   }
 
-<<<<<<< HEAD
-=======
-  poll_raw_mice();
-
->>>>>>> bd1df2b9
   XEvent event;
   XKeyEvent keyrelease_event;
   bool got_keyrelease_event = false;
